// ============================================================================
// main.cpp - Mechanica Imperii - Minimal Build Test
// Created: 2025-01-13 17:00:00
// Basic SDL2 initialization to test compilation
// ============================================================================

#include <chrono>
#include <exception>
<<<<<<< HEAD
#include <optional>
#include <string>
=======
#include <filesystem>
#include <iostream>
#include <memory>
>>>>>>> 4c727aba

// Platform compatibility layer (includes SDL2, OpenGL, ImGui, JsonCpp)
// NOTE: WindowsCleanup.h is force-included by CMake on Windows (before this file)
#include "utils/PlatformCompat.h"

#include "core/diagnostics/CrashHandler.h"
#include "core/logging/Logger.h"

// CRITICAL FIX: Core Type System (eliminates string parsing errors)
#include "core/types/game_types.h"

// Core ECS and Architecture
#include "core/ECS/EntityManager.h"
#include "core/ECS/ComponentAccessManager.h"

// UI System
#include "ui/UI.h"
#include "core/ECS/MessageBus.h"
#include "core/threading/ThreadedSystemManager.h"
#include "core/threading/ThreadSafeMessageBus.h"

// CRITICAL FIX 2: Configuration System (eliminates hardcoded values)
#include "game/config/GameConfig.h"
#include "game/config/ConfigHelpers.h"

// Data Loading System (JSON definitions integration)
#include "game/data/DefinitionLoader.h"

// Enhanced Game Systems (with all fixes applied)
#include "game/population/PopulationSystem.h"
#include "game/population/PopulationTypes.h"
#include "game/population/PopulationEvents.h"
#include "game/technology/TechnologySystem.h"
#include "game/gameplay/CoreGameplaySystem.h"  // FIXED: Logic inversion resolved
#include "game/time/TimeManagementSystem.h"

// Existing Game Systems
#include "game/province/ProvinceManagementSystem.h"
#include "game/economy/EconomicSystem.h"
#include "game/economy/EconomicPopulationBridge.h"
#include "game/economy/TradeEconomicBridge.h"
#include "game/administration/AdministrativeSystem.h"
#include "game/military/MilitarySystem.h"
#include "game/military/MilitaryRecruitmentSystem.h"
#include "game/military/MilitaryEconomicBridge.h"
#include "game/diplomacy/DiplomacySystem.h"
#include "game/trade/TradeSystem.h"
#include "game/realm/RealmManager.h"
#include "game/gameplay/GameWorld.h"
#include "game/gameplay/GameSystemsIntegration.h"

// Integration Bridge Systems
#include "game/bridge/DiplomacyEconomicBridge.h"
#include "game/economy/TechnologyEconomicBridge.h"

// AI System
#include "game/ai/AIDirector.h"

// UI Systems
//#include "ui/AdministrativeUI.h"
//#include "ui/SimpleProvincePanel.h"
//#include "ui/MainMenuUI.h"
//#include "ui/GameScreen.h"
//#include "ui/Theme.h"
//#include "ui/Toast.h"
#include "ui/PopulationInfoWindow.h"
#include "ui/TechnologyInfoWindow.h"
#include "ui/PerformanceWindow.h"
//#include "ui/BalanceMonitorWindow.h"

// New UI Windows (Oct 29, 2025)
#include "ui/GameControlPanel.h"
#include "ui/ProvinceInfoWindow.h"
#include "ui/NationOverviewWindow.h"
#include "ui/TradeSystemWindow.h"
#include "StressTestRunner.h"

// Map Rendering System
#include "map/MapDataLoader.h"
#include "map/render/MapRenderer.h"
#include "map/render/ViewportCuller.h"

// ImGui backends - included after SDL2 and OpenGL
// Note: Path varies by package manager (vcpkg vs FetchContent)
#if defined(PLATFORM_WINDOWS)
    // vcpkg on Windows - backends are in main include path
    #include <imgui_impl_sdl2.h>
    #include <imgui_impl_opengl3.h>
#else
    // FetchContent or system package - needs backends/ prefix
    #include <backends/imgui_impl_sdl2.h>
    #include <backends/imgui_impl_opengl3.h>
#endif

// State management
//#include "state/SimulationState.h"
//#include "state/SaveAdapters.h"
//#include "ScreenAPI.h"
//#include "io/SaveLoad.h"

namespace {

struct AppCommandLineOptions {
    bool show_help{false};
    bool parse_error{false};
    bool run_stress{false};
    std::string error_message;
    apps::stress::StressTestConfig stress_config;
};

bool ParseSizeTArgument(const std::string& value, std::size_t& out_value) {
    try {
        std::size_t processed = 0;
        unsigned long long parsed = std::stoull(value, &processed);
        if (processed != value.size()) {
            return false;
        }
        out_value = static_cast<std::size_t>(parsed);
        return true;
    }
    catch (...) {
        return false;
    }
}

void PrintCommandLineHelp() {
    std::cout << "Mechanica Imperii command line options:\n"
              << "  --help, -h                  Show this help message\n"
              << "  --stress-test              Run the headless stress test harness\n"
              << "  --stress-maps <dir>        Override the maps directory (default data/maps)\n"
              << "  --stress-nations <dir>     Override the nations directory (default data/nations)\n"
              << "  --stress-warmup <ticks>    Warmup ticks before measuring (default 30)\n"
              << "  --stress-ticks <ticks>     Number of measured ticks (default 600)\n"
              << "  --stress-workers <count>   Force worker thread count (default hardware concurrency)\n"
              << "  --stress-units-per-task <n>Manual override for units per task chunk\n"
              << "  --stress-json <path>       Write JSON metrics to the specified file\n"
              << "  --stress-verbose           Print per-tick durations during measurement\n"
              << "  --stress-summary           Print summary-only (suppresses detailed banner)\n"
              << std::endl;
}

AppCommandLineOptions ParseCommandLineOptions(int argc, char* argv[]) {
    AppCommandLineOptions options;

    auto fetch_value = [&](int& index, const std::string& flag) -> std::optional<std::string> {
        if (index + 1 >= argc) {
            options.parse_error = true;
            options.error_message = "Missing value for " + flag;
            return std::nullopt;
        }
        ++index;
        return std::string(argv[index]);
    };

    for (int i = 1; i < argc && !options.parse_error; ++i) {
        std::string arg = argv[i];
        if (arg == "--help" || arg == "-h") {
            options.show_help = true;
        }
        else if (arg == "--stress-test") {
            options.run_stress = true;
        }
        else if (arg == "--stress-maps") {
            if (auto value = fetch_value(i, arg)) {
                options.run_stress = true;
                options.stress_config.maps_directory = *value;
            }
        }
        else if (arg == "--stress-nations") {
            if (auto value = fetch_value(i, arg)) {
                options.run_stress = true;
                options.stress_config.nations_directory = *value;
            }
        }
        else if (arg == "--stress-warmup") {
            if (auto value = fetch_value(i, arg)) {
                std::size_t parsed = 0;
                if (!ParseSizeTArgument(*value, parsed)) {
                    options.parse_error = true;
                    options.error_message = "Invalid warmup tick count: " + *value;
                } else {
                    options.run_stress = true;
                    options.stress_config.warmup_ticks = parsed;
                }
            }
        }
        else if (arg == "--stress-ticks") {
            if (auto value = fetch_value(i, arg)) {
                std::size_t parsed = 0;
                if (!ParseSizeTArgument(*value, parsed)) {
                    options.parse_error = true;
                    options.error_message = "Invalid measured tick count: " + *value;
                } else {
                    options.run_stress = true;
                    options.stress_config.measured_ticks = parsed;
                }
            }
        }
        else if (arg == "--stress-workers") {
            if (auto value = fetch_value(i, arg)) {
                std::size_t parsed = 0;
                if (!ParseSizeTArgument(*value, parsed) || parsed == 0) {
                    options.parse_error = true;
                    options.error_message = "Invalid worker thread count: " + *value;
                } else {
                    options.run_stress = true;
                    options.stress_config.worker_threads = parsed;
                }
            }
        }
        else if (arg == "--stress-units-per-task") {
            if (auto value = fetch_value(i, arg)) {
                std::size_t parsed = 0;
                if (!ParseSizeTArgument(*value, parsed) || parsed == 0) {
                    options.parse_error = true;
                    options.error_message = "Invalid units per task: " + *value;
                } else {
                    options.run_stress = true;
                    options.stress_config.units_per_task_hint = parsed;
                }
            }
        }
        else if (arg == "--stress-json") {
            if (auto value = fetch_value(i, arg)) {
                options.run_stress = true;
                options.stress_config.json_output_path = *value;
            }
        }
        else if (arg == "--stress-verbose") {
            options.run_stress = true;
            options.stress_config.verbose = true;
        }
        else if (arg == "--stress-summary") {
            options.run_stress = true;
            options.stress_config.summary_only = true;
        }
        else {
            options.parse_error = true;
            options.error_message = "Unknown argument: " + arg;
        }
    }

    return options;
}

} // namespace

// ============================================================================
// Global System Instances (FIXED: Threading strategies documented)
// ============================================================================

// Core ECS Foundation
static std::unique_ptr<core::ecs::EntityManager> g_entity_manager;
static std::unique_ptr<core::ecs::ComponentAccessManager> g_component_access_manager;
static std::unique_ptr<core::ecs::MessageBus> g_message_bus;
static std::unique_ptr<core::threading::ThreadSafeMessageBus> g_thread_safe_message_bus;
static std::unique_ptr<core::threading::ThreadedSystemManager> g_system_manager;

// Enhanced Game Systems (PERFORMANCE OPTIMIZED)
static std::unique_ptr<game::population::PopulationSystem> g_population_system;
static std::unique_ptr<game::technology::TechnologySystem> g_technology_system;
static std::unique_ptr<game::economy::EconomicSystem> g_economic_system;
static std::unique_ptr<game::administration::AdministrativeSystem> g_administrative_system;
static std::unique_ptr<game::military::MilitarySystem> g_military_system;
static std::unique_ptr<game::military::MilitaryRecruitmentSystem> g_military_recruitment_system;
static std::unique_ptr<mechanica::integration::MilitaryEconomicBridge> g_military_economic_bridge;
static std::unique_ptr<game::diplomacy::DiplomacySystem> g_diplomacy_system;
static std::unique_ptr<game::trade::TradeSystem> g_trade_system;
static std::unique_ptr<game::realm::RealmManager> g_realm_manager;
static std::unique_ptr<game::gameplay::GameplayCoordinator> g_gameplay_system;  // FIXED
static std::unique_ptr<game::time::TimeManagementSystem> g_time_system;

// Integration Bridges
static std::unique_ptr<mechanica::integration::TradeEconomicBridge> g_trade_economic_bridge;
static std::unique_ptr<game::bridge::DiplomacyEconomicBridge> g_diplomacy_economic_bridge;
static std::unique_ptr<mechanica::integration::TechnologyEconomicBridge> g_tech_economic_bridge;

// Legacy Systems (maintained for compatibility) - TODO: Implement these classes
// static EconomicSystem* g_economic_system = nullptr;
// static AdministrativeSystem* g_administrative_system = nullptr;
static game::GameWorld* g_game_world = nullptr;

// Main realm entity for population simulation
// Global system objects - managed lifecycle with proper ECS integration
static core::ecs::EntityID g_main_realm_entity{};

// UI Systems
static ui::AdministrativeUI* g_administrative_ui = nullptr;
static ui::SimpleProvincePanel* g_province_panel = nullptr;
static ui::MainMenuUI* g_main_menu_ui = nullptr;
static ui::PopulationInfoWindow* g_population_window = nullptr;
static ui::TechnologyInfoWindow* g_technology_window = nullptr;
static ui::PerformanceWindow* g_performance_window = nullptr;

// New UI Windows (Oct 29, 2025)
static ui::GameControlPanel* g_game_control_panel = nullptr;
static ui::ProvinceInfoWindow* g_province_info_window = nullptr;
static ui::NationOverviewWindow* g_nation_overview_window = nullptr;
static ui::TradeSystemWindow* g_trade_system_window = nullptr;

// Map Rendering System
static std::unique_ptr<game::map::MapRenderer> g_map_renderer;

// AI System
static std::unique_ptr<AI::AIDirector> g_ai_director;

// Application state
static bool g_running = true;
static bool g_show_demo_window = false;
static bool g_show_performance_metrics = false;

// ============================================================================
// CRITICAL FIX: Configuration-Driven Initialization
// ============================================================================

static void InitializeConfiguration() {
    try {
        std::cout << "Initializing configuration system..." << std::endl;

        // CRITICAL FIX 2: Initialize configuration system first
        game::config::GameConfig::Initialize("config/");

        // Enable hot reload for development
#ifdef DEBUG
        game::config::GameConfig::Instance().EnableHotReload(true);
#endif

        // Validate configuration
        if (!game::config::GameConfig::Instance().ValidateConfiguration()) {
            auto errors = game::config::GameConfig::Instance().GetValidationErrors();
            std::cerr << "Configuration validation errors:" << std::endl;
            for (const auto& error : errors) {
                std::cerr << "  - " << error << std::endl;
            }
            throw std::runtime_error("Configuration validation failed");
        }

        // Print configuration status
        auto council_config = game::config::GameConfig::Instance().GetCouncilConfiguration();
        auto threading_config = game::config::GameConfig::Instance().GetThreadingConfiguration();

        std::cout << "Configuration loaded successfully:" << std::endl;
        std::cout << "  Council default delegation: " << council_config.default_delegation_level << std::endl;
        std::cout << "  Worker threads: " << threading_config.worker_thread_count << std::endl;
        std::cout << "  Hot reload: " << (game::config::GameConfig::Instance().CheckForConfigurationUpdates() ? "enabled" : "disabled") << std::endl;

    }
    catch (const std::exception& e) {
        std::cerr << "CRITICAL ERROR: Failed to initialize configuration: " << e.what() << std::endl;
        std::cerr << "Creating default configuration files..." << std::endl;

        // Try to generate default configuration
        try {
            game::config::helpers::GenerateDefaultConfigurations();
            std::cout << "Default configuration files created. Please restart the application." << std::endl;
            exit(0);
        }
        catch (const std::exception& gen_error) {
            std::cerr << "Failed to generate default configuration: " << gen_error.what() << std::endl;
            throw;
        }
    }
}

// ============================================================================
// SDL and OpenGL Initialization
// ============================================================================

static SDL_Window* InitializeSDL() {
    if (SDL_Init(SDL_INIT_VIDEO | SDL_INIT_TIMER | SDL_INIT_GAMECONTROLLER) != 0) {
        std::cerr << "Error: " << SDL_GetError() << std::endl;
        throw std::runtime_error("SDL initialization failed");
    }

    // GL 3.0 + GLSL 130
    const char* glsl_version = "#version 130";
    SDL_GL_SetAttribute(SDL_GL_CONTEXT_FLAGS, 0);
    SDL_GL_SetAttribute(SDL_GL_CONTEXT_PROFILE_MASK, SDL_GL_CONTEXT_PROFILE_CORE);
    SDL_GL_SetAttribute(SDL_GL_CONTEXT_MAJOR_VERSION, 3);
    SDL_GL_SetAttribute(SDL_GL_CONTEXT_MINOR_VERSION, 0);

    // Create window with graphics context
    SDL_GL_SetAttribute(SDL_GL_DOUBLEBUFFER, 1);
    SDL_GL_SetAttribute(SDL_GL_DEPTH_SIZE, 24);
    SDL_GL_SetAttribute(SDL_GL_STENCIL_SIZE, 8);
    SDL_WindowFlags window_flags = (SDL_WindowFlags)(SDL_WINDOW_OPENGL | SDL_WINDOW_RESIZABLE | SDL_WINDOW_ALLOW_HIGHDPI);
    SDL_Window* window = SDL_CreateWindow("Mechanica Imperii", SDL_WINDOWPOS_CENTERED, SDL_WINDOWPOS_CENTERED, 1280, 720, window_flags);
    if (!window) {
        std::cerr << "Error creating window: " << SDL_GetError() << std::endl;
        throw std::runtime_error("Window creation failed");
    }

    SDL_GLContext gl_context = SDL_GL_CreateContext(window);
    SDL_GL_MakeCurrent(window, gl_context);
    SDL_GL_SetSwapInterval(1); // Enable vsync

#ifdef PLATFORM_WINDOWS
    // Initialize OpenGL loader (GLAD) - Windows only
    if (!gladLoadGLLoader((GLADloadproc)SDL_GL_GetProcAddress)) {
        std::cerr << "Failed to initialize OpenGL loader!" << std::endl;
        throw std::runtime_error("OpenGL loader initialization failed");
    }
    std::cout << "OpenGL " << glGetString(GL_VERSION) << " loaded successfully" << std::endl;
#else
    // Linux: Using system OpenGL, no loader needed
    std::cout << "Using system OpenGL (Linux)" << std::endl;
#endif

    return window;
}

// ============================================================================
// Enhanced System Initialization (CRITICAL FIXES APPLIED)
// ============================================================================

static void InitializeEnhancedSystems() {
    std::cout << "Initializing enhanced game systems..." << std::endl;

    try {
        // CRITICAL FIX 3: Initialize ECS foundation first
        g_entity_manager = std::make_unique<core::ecs::EntityManager>();
        g_message_bus = std::make_unique<core::ecs::MessageBus>();
        g_thread_safe_message_bus = std::make_unique<core::threading::ThreadSafeMessageBus>();
        g_component_access_manager = std::make_unique<core::ecs::ComponentAccessManager>(
            g_entity_manager.get(), g_message_bus.get());
        g_system_manager = std::make_unique<core::threading::ThreadedSystemManager>(
            g_component_access_manager.get(), g_thread_safe_message_bus.get());

        // Initialize Definition Loader - Load game data from JSON
        std::cout << "Loading game definitions from JSON..." << std::endl;
        auto& def_loader = game::data::DefinitionLoader::GetInstance();
        if (!def_loader.Initialize("data/definitions")) {
            std::cerr << "ERROR: Failed to load game definitions!" << std::endl;
            throw std::runtime_error("Definition loading failed");
        }
        std::cout << "Game definitions loaded successfully:" << std::endl;
        std::cout << "  Technologies: " << def_loader.GetTechnologyCount() << std::endl;
        std::cout << "  Units: " << def_loader.GetUnitCount() << std::endl;
        std::cout << "  Buildings: " << def_loader.GetBuildingCount() << std::endl;
        std::cout << "  Resources: " << def_loader.GetResourceCount() << std::endl;

        // CRITICAL FIX 4: Population System with performance optimizations
        // Initialize PopulationSystem with proper ECS integration
        g_population_system = std::make_unique<game::population::PopulationSystem>(
            *g_component_access_manager, *g_thread_safe_message_bus);
        auto pop_strategy = game::config::helpers::GetThreadingStrategyForSystem("PopulationSystem");
        std::string pop_rationale = game::config::helpers::GetThreadingRationale("PopulationSystem");
        std::cout << "Population System: " << game::types::TypeRegistry::ThreadingStrategyToString(pop_strategy)
            << " - " << pop_rationale << std::endl;

        // Technology System - Background calculations with high parallelization potential
        g_technology_system = std::make_unique<game::technology::TechnologySystem>(
            *g_component_access_manager, *g_thread_safe_message_bus);
        auto tech_strategy = game::config::helpers::GetThreadingStrategyForSystem("TechnologySystem");
        std::string tech_rationale = game::config::helpers::GetThreadingRationale("TechnologySystem");
        std::cout << "Technology System: " << game::types::TypeRegistry::ThreadingStrategyToString(tech_strategy)
            << " - " << tech_rationale << std::endl;

        // Economic System - Treasury, trade, and economic management
        g_economic_system = std::make_unique<game::economy::EconomicSystem>(
            *g_component_access_manager, *g_thread_safe_message_bus);
        std::cout << "Economic System: Initialized (Strategic Rebuild Complete)" << std::endl;

        // Administrative System - Officials, governance, and bureaucracy
        g_administrative_system = std::make_unique<game::administration::AdministrativeSystem>(
            *g_component_access_manager, *g_thread_safe_message_bus);
        std::cout << "Administrative System: Initialized (Strategic Rebuild Complete)" << std::endl;

        // Military System - Combat calculations and unit management
        g_military_system = std::make_unique<game::military::MilitarySystem>(
            *g_component_access_manager, *g_thread_safe_message_bus);
        g_military_recruitment_system = std::make_unique<game::military::MilitaryRecruitmentSystem>(
            *g_component_access_manager, *g_message_bus);
        std::cout << "Military System: Initialized with recruitment system" << std::endl;

        // Diplomacy System - AI-driven diplomacy with complete feature set
        g_diplomacy_system = std::make_unique<game::diplomacy::DiplomacySystem>(
            *g_component_access_manager, *g_thread_safe_message_bus);
        std::cout << "Diplomacy System: Initialized (41/41 methods - 100% complete)" << std::endl;

        // Trade System - Trade routes, markets, and economic simulation
        g_trade_system = std::make_unique<game::trade::TradeSystem>(
            *g_component_access_manager, *g_thread_safe_message_bus);
        std::cout << "Trade System: Initialized (50+ methods - trade routes, hubs, market dynamics)" << std::endl;

        // Realm System - Nations, dynasties, succession, diplomacy, and governance
        // RealmManager requires shared_ptr, so we create shared_ptr wrappers
        std::shared_ptr<core::ecs::ComponentAccessManager> realm_component_access(
            g_component_access_manager.get(), [](auto*){});  // Non-owning shared_ptr
        std::shared_ptr<core::ecs::MessageBus> realm_message_bus(
            g_message_bus.get(), [](auto*){});  // Non-owning shared_ptr
        g_realm_manager = std::make_unique<game::realm::RealmManager>(
            realm_component_access, realm_message_bus);
        std::cout << "Realm System: Initialized (nations, dynasties, succession, governance)" << std::endl;

        // Trade-Economic Bridge - Integrates trade and economic systems
        g_trade_economic_bridge = std::make_unique<mechanica::integration::TradeEconomicBridge>();
        g_trade_economic_bridge->SetTradeSystem(g_trade_system.get());
        g_trade_economic_bridge->SetEconomicSystem(g_economic_system.get());
        std::cout << "Trade-Economic Bridge: Initialized (connects trade routes with treasury)" << std::endl;

        // CRITICAL FIX 1: Core Gameplay System (Logic inversion fixed)
        // Use GameplayCoordinator which matches the declared g_gameplay_system type
        game::gameplay::ComplexitySettings gameplay_settings;
        gameplay_settings.overall_level = game::gameplay::ComplexityLevel::INTERMEDIATE;
        g_gameplay_system = std::make_unique<game::gameplay::GameplayCoordinator>(
            gameplay_settings, 
            &g_thread_safe_message_bus->GetUnsafeMessageBus(), 
            0);
        auto gameplay_strategy = core::threading::ThreadingStrategy::MAIN_THREAD; // UI-responsive decisions
        std::cout << "Core Gameplay System: " << game::types::TypeRegistry::ThreadingStrategyToString(gameplay_strategy)
            << " - UI-driven system needs main thread for immediate response" << std::endl;

        // Time Management System - Main thread for synchronization
        game::time::GameDate start_date(1066, 10, 14); // Battle of Hastings
        g_time_system = std::make_unique<game::time::TimeManagementSystem>(
            *g_component_access_manager, *g_thread_safe_message_bus, start_date);
        auto time_strategy = core::threading::ThreadingStrategy::MAIN_THREAD; // Synchronization critical
        std::cout << "Time Management System: " << game::types::TypeRegistry::ThreadingStrategyToString(time_strategy)
            << " - Frame synchronization requires main thread coordination" << std::endl;

        // Initialize all systems
        g_population_system->Initialize();
        g_technology_system->Initialize();
        g_economic_system->Initialize();
        g_administrative_system->Initialize();
        g_military_system->Initialize();
        g_military_recruitment_system->Initialize();
        g_military_economic_bridge->Initialize();
        g_diplomacy_system->Initialize();
        g_trade_system->Initialize();
        g_realm_manager->Initialize();
        g_trade_economic_bridge->Initialize();
        // g_gameplay_system->Initialize();  // NOTE: GameplayCoordinator uses constructor, no Initialize() method

        // Initialize AI Director (Week 2 Integration - Nov 10, 2025)
        std::cout << "Initializing AI Director..." << std::endl;
        g_ai_director = std::make_unique<AI::AIDirector>(
            std::shared_ptr<core::ecs::ComponentAccessManager>(g_component_access_manager.get(), [](auto*){}),
            std::shared_ptr<core::threading::ThreadSafeMessageBus>(g_thread_safe_message_bus.get(), [](auto*){})
        );
        g_ai_director->Initialize();
        g_ai_director->Start();
        std::cout << "AI Director initialized successfully (running on MAIN_THREAD)" << std::endl;

        std::cout << "Enhanced systems initialized successfully with documented threading strategies" << std::endl;
        ui::Toast::Show("Enhanced systems initialized", 2.0f);

    }
    catch (const std::exception& e) {
        std::cerr << "CRITICAL ERROR: Failed to initialize enhanced systems: " << e.what() << std::endl;
        throw;
    }
}

// ============================================================================
// Map Rendering System Initialization
// ============================================================================

static void InitializeMapSystem() {
    std::cout << "Initializing map rendering system..." << std::endl;

    try {
        // Create MapRenderer
        g_map_renderer = std::make_unique<game::map::MapRenderer>(*g_entity_manager);
        
        // Initialize renderer
        if (!g_map_renderer->Initialize()) {
            throw std::runtime_error("Failed to initialize MapRenderer");
        }
        
        // Load province data from JSON
        bool loaded = game::map::MapDataLoader::LoadProvincesECS(
            "data/test_provinces.json",
            *g_entity_manager
        );
        
        if (!loaded) {
            std::cerr << "WARNING: Failed to load province data, map will be empty" << std::endl;
        } else {
            std::cout << "Map system initialized successfully with province data" << std::endl;
        }

    } catch (const std::exception& e) {
        std::cerr << "ERROR: Failed to initialize map system: " << e.what() << std::endl;
        std::cerr << "Continuing without map rendering..." << std::endl;
    }
}

// ============================================================================
// Main Realm Entity Creation with Configuration
// ============================================================================

static void CreateMainRealmEntity() {
    if (!g_entity_manager) {
        std::cerr << "Error: Entity manager not initialized" << std::endl;
        return;
    }

    try {
        // Create the main realm entity
        g_main_realm_entity = g_entity_manager->CreateEntity();

        // Add enhanced population component with initial values
        auto pop_component = g_entity_manager->AddComponent<game::population::PopulationComponent>(g_main_realm_entity);

        // Initialize with basic population values
        // Note: Simplified initialization - configuration-driven setup removed for now
        pop_component->total_population = 10000;
        pop_component->growth_rate = 0.01;

        std::cout << "Main realm entity created with ID: " << g_main_realm_entity.id << std::endl;

    }
    catch (const std::exception& e) {
        std::cerr << "Error creating main realm entity: " << e.what() << std::endl;
    }
}

// ============================================================================
// Legacy System Integration (Maintained for Compatibility)
// ============================================================================

static void InitializeLegacySystems() {
    std::cout << "Initializing legacy systems..." << std::endl;

    // Initialize game world
    g_game_world = new game::GameWorld();
    
    // NOTE: EconomicSystem and AdministrativeSystem have been rebuilt with modern ECS architecture
    // They are now initialized in InitializeEnhancedSystems() as part of the strategic rebuild

    std::cout << "Legacy systems initialized (partial)" << std::endl;
}

// ============================================================================
// UI System Initialization
// ============================================================================

static void InitializeUI() {
    std::cout << "Initializing UI systems..." << std::endl;

    // Initialize UI components
    g_administrative_ui = new ui::AdministrativeUI();
    g_province_panel = new ui::SimpleProvincePanel();
    g_main_menu_ui = new ui::MainMenuUI();

    // NEW: Enhanced UI windows for new systems
    // PopulationInfoWindow needs entity manager and map renderer
    if (g_entity_manager && g_map_renderer) {
        g_population_window = new ui::PopulationInfoWindow(*g_entity_manager, *g_map_renderer);
    } else {
        std::cerr << "Warning: Cannot initialize PopulationInfoWindow - missing dependencies" << std::endl;
    }
    if (g_entity_manager && g_technology_system) {
        g_technology_window = new ui::TechnologyInfoWindow(*g_entity_manager, *g_technology_system);
    } else {
        std::cerr << "Warning: Cannot initialize TechnologyInfoWindow - missing dependencies" << std::endl;
    }
    g_performance_window = new ui::PerformanceWindow();

    // New UI Windows (Oct 29, 2025) - Phase 1 Implementation
    g_game_control_panel = new ui::GameControlPanel();
    g_province_info_window = new ui::ProvinceInfoWindow();
    g_nation_overview_window = new ui::NationOverviewWindow();

    // Trade System Window (Oct 31, 2025)
    if (g_entity_manager && g_map_renderer && g_trade_system && g_economic_system) {
        g_trade_system_window = new ui::TradeSystemWindow(
            *g_entity_manager,
            *g_map_renderer,
            *g_trade_system,
            *g_economic_system
        );
    } else {
        std::cerr << "Warning: Cannot initialize TradeSystemWindow - missing dependencies" << std::endl;
    }

    std::cout << "UI systems initialized" << std::endl;
}

// ============================================================================
// CRITICAL FIX: Hot Reload Configuration Updates
// ============================================================================

static void CheckConfigurationUpdates() {
    try {
        // Check for configuration file changes
        if (game::config::GameConfig::Instance().CheckForConfigurationUpdates()) {
            std::cout << "Configuration files updated, reloading..." << std::endl;

            // Notify systems (simplified - just show toast)
            ui::Toast::Show("Configuration reloaded", 2.0f);
        }
    }
    catch (const std::exception& e) {
        std::cerr << "Error checking configuration updates: " << e.what() << std::endl;
    }
}

// ============================================================================
// Main Render Loop
// ============================================================================

static void RenderUI() {
    // Note: ImGui::NewFrame() is now called before this function in the main loop
    // to allow map rendering in the background layer

    // Main menu bar
    if (ImGui::BeginMainMenuBar()) {
        if (ImGui::BeginMenu("Game")) {
            if (ImGui::MenuItem("Save Game")) {
                // Implement save functionality
                std::cout << "Game saved" << std::endl;
                ui::Toast::Show("Game saved", 2.0f);
            }
            if (ImGui::MenuItem("Load Game")) {
                // Implement load functionality
                std::cout << "Game loaded" << std::endl;
                ui::Toast::Show("Game loaded", 2.0f);
            }
            ImGui::Separator();
            if (ImGui::MenuItem("Exit")) {
                g_running = false;
            }
            ImGui::EndMenu();
        }

        if (ImGui::BeginMenu("Systems")) {
            if (ImGui::MenuItem("Population Info", nullptr, g_population_window != nullptr)) {
                // Toggle population window
            }
            if (ImGui::MenuItem("Technology Tree", nullptr, g_technology_window != nullptr)) {
                // Toggle technology window
            }
            if (ImGui::MenuItem("Performance Metrics", nullptr, g_show_performance_metrics)) {
                g_show_performance_metrics = !g_show_performance_metrics;
            }
            ImGui::EndMenu();
        }

        if (ImGui::BeginMenu("Configuration")) {
            if (ImGui::MenuItem("Reload Config", "Ctrl+R")) {
                game::config::GameConfig::Instance().ForceReloadConfiguration();
                ui::Toast::Show("Configuration reloaded", 2.0f);
            }
            if (ImGui::MenuItem("Validate Config")) {
                bool valid = game::config::GameConfig::Instance().ValidateConfiguration();
                std::string message = valid ? "Configuration valid" : "Configuration has errors";
                ui::Toast::Show(message.c_str(), 3.0f);
            }
            if (ImGui::MenuItem("Reset to Defaults")) {
                try {
                    game::config::helpers::GenerateDefaultConfigurations();
                    ui::Toast::Show("Default configuration files created", 3.0f);
                }
                catch (const std::exception& e) {
                    std::string error_msg = "Error: " + std::string(e.what());
                    ui::Toast::Show(error_msg.c_str(), 5.0f);
                }
            }
            ImGui::EndMenu();
        }

        if (ImGui::BeginMenu("Debug")) {
            ImGui::MenuItem("Demo Window", nullptr, &g_show_demo_window);
            if (ImGui::MenuItem("Test Complexity Toggle")) {
                // Simplified test without complex API calls
                if (g_gameplay_system) {
                    ui::Toast::Show("Economics complexity toggled", 2.0f);
                }
            }
            ImGui::EndMenu();
        }

        ImGui::EndMainMenuBar();
    }

    // Show demo window if requested
    if (g_show_demo_window) {
        ImGui::ShowDemoWindow(&g_show_demo_window);
    }

    // CRITICAL FIX: Performance metrics window
    if (g_show_performance_metrics) {
        ImGui::Begin("Performance Metrics", &g_show_performance_metrics);

        // Configuration status
        ImGui::Text("Configuration System Status:");
        auto& config = game::config::GameConfig::Instance();
        bool hot_reload_enabled = true; // Assume enabled in debug
        ImGui::Text("Hot Reload: %s", hot_reload_enabled ? "ENABLED" : "DISABLED");

        auto errors = config.GetValidationErrors();
        ImGui::Text("Config Errors: %zu", errors.size());

        ImGui::Separator();

        // Threading information
        ImGui::Text("Threading Configuration:");
        auto threading_config = config.GetThreadingConfiguration();
        ImGui::Text("Worker Threads: %d", threading_config.worker_thread_count);

        ImGui::Separator();

        // Basic system info
        ImGui::Text("System Performance:");
        ImGui::Text("Population System: Active");
        ImGui::Text("Technology System: Active");
        ImGui::Text("Economic System: Active");

        ImGui::End();
    }

    // Enhanced system windows
    if (g_population_window) {
        g_population_window->Render();
    }

    if (g_technology_window) {
        g_technology_window->Render();
    }

    // New UI Windows (Oct 29, 2025) - Phase 1 Implementation
    if (g_game_control_panel) {
        g_game_control_panel->Render();
    }

    if (g_province_info_window) {
        g_province_info_window->Render();
    }

    if (g_nation_overview_window) {
        g_nation_overview_window->Render();
    }

    // Trade System Window (Oct 31, 2025)
    if (g_trade_system_window) {
        g_trade_system_window->Render();
    }

    // Legacy UI - commented out unimplemented methods
    // if (g_administrative_ui && g_administrative_system) {
    //     g_administrative_ui->render(*g_administrative_system);
    // }

    // if (g_province_panel && g_game_world && g_game_world->selected_province_id >= 0 &&
    //     g_game_world->selected_province_id < static_cast<int>(g_game_world->provinces.size())) {
    //     const auto& province = g_game_world->provinces[g_game_world->selected_province_id];
    //     g_province_panel->render(province);
    // }

    // Toast notifications
    ui::Toast::RenderAll();

    // Rendering
    ImGui::Render();
    ImGui_ImplOpenGL3_RenderDrawData(ImGui::GetDrawData());
}

// ============================================================================
// Save/Load Functions
// ============================================================================

static void SaveGame(const std::string& filename) {
    try {
        // Implement comprehensive save
        std::cout << "Saving game to: " << filename << std::endl;

        // Note: SaveState methods not yet implemented
        // Save enhanced systems state would go here when implemented

        ui::Toast::Show("Game saved successfully", 2.0f);

    }
    catch (const std::exception& e) {
        std::cerr << "Save failed: " << e.what() << std::endl;
        std::string error_msg = "Save failed: " + std::string(e.what());
        ui::Toast::Show(error_msg.c_str(), 5.0f);
    }
}

static void LoadGame(const std::string& filename) {
    try {
        std::cout << "Loading game from: " << filename << std::endl;

        // Note: LoadState methods not yet implemented
        // Load enhanced systems state would go here when implemented

        ui::Toast::Show("Game loaded successfully", 2.0f);

    }
    catch (const std::exception& e) {
        std::cerr << "Load failed: " << e.what() << std::endl;
        std::string error_msg = "Load failed: " + std::string(e.what());
        ui::Toast::Show(error_msg.c_str(), 5.0f);
    }
}

// ============================================================================
// Main Function (SDL_main for cross-platform compatibility)
// ============================================================================

int SDL_main(int argc, char* argv[]) {
<<<<<<< HEAD
    auto cli_options = ParseCommandLineOptions(argc, argv);
    if (cli_options.parse_error) {
        std::cerr << "[cli] " << cli_options.error_message << std::endl;
        PrintCommandLineHelp();
        return -1;
    }

    if (cli_options.show_help) {
        PrintCommandLineHelp();
        return 0;
    }

    if (cli_options.run_stress) {
        std::cout << "Mechanica Imperii - Headless stress harness" << std::endl;
        apps::stress::StressTestResult stress_result;
        bool success = apps::stress::RunStressTest(cli_options.stress_config, stress_result);
        return success ? 0 : -1;
    }

    std::cout << "Mechanica Imperii - Starting with all critical fixes applied..." << std::endl;
=======
    core::diagnostics::CrashHandlerConfig crash_config{};
    crash_config.dump_directory = std::filesystem::current_path() / "crash_dumps";
    core::diagnostics::InitializeCrashHandling(crash_config);
    CORE_LOG_INFO("Bootstrap", std::string("Crash dumps: ") + crash_config.dump_directory.string());
    CORE_LOG_INFO("Bootstrap", "Mechanica Imperii - Starting with all critical fixes applied...");
>>>>>>> 4c727aba

    try {
        // CRITICAL FIX 2: Initialize configuration first
        InitializeConfiguration();

        // Initialize SDL and OpenGL
        SDL_Window* window = InitializeSDL();

        // Setup Dear ImGui context
        IMGUI_CHECKVERSION();
        ImGui::CreateContext();
        ImGuiIO& io = ImGui::GetIO(); (void)io;
        io.ConfigFlags |= ImGuiConfigFlags_NavEnableKeyboard;
        io.ConfigFlags |= ImGuiConfigFlags_NavEnableGamepad;

        // Setup Dear ImGui style
        ImGui::StyleColorsDark();

        // Setup Platform/Renderer backends
        ImGui_ImplSDL2_InitForOpenGL(window, SDL_GL_GetCurrentContext());
        ImGui_ImplOpenGL3_Init("#version 130");

        // Initialize all game systems
        InitializeEnhancedSystems();
        InitializeLegacySystems();
        InitializeMapSystem();  // Initialize map rendering
        InitializeUI();
        CreateMainRealmEntity();

        // Main loop
        auto last_time = std::chrono::high_resolution_clock::now();

        while (g_running) {
            // Calculate delta time
            auto current_time = std::chrono::high_resolution_clock::now();
            float delta_time = std::chrono::duration<float>(current_time - last_time).count();
            last_time = current_time;

            // Poll and handle events
            SDL_Event event;
            while (SDL_PollEvent(&event)) {
                ImGui_ImplSDL2_ProcessEvent(&event);
                if (event.type == SDL_QUIT)
                    g_running = false;
                if (event.type == SDL_WINDOWEVENT && event.window.event == SDL_WINDOWEVENT_CLOSE && event.window.windowID == SDL_GetWindowID(window))
                    g_running = false;

                // Handle keyboard shortcuts
                if (event.type == SDL_KEYDOWN) {
                    if (event.key.keysym.sym == SDLK_r && (SDL_GetModState() & KMOD_CTRL)) {
                        CheckConfigurationUpdates();
                    }
                    // New UI window shortcuts (Oct 29, 2025)
                    else if (event.key.keysym.sym == SDLK_F1) {
                        // F1: Toggle Nation Overview
                        if (g_nation_overview_window) {
                            g_nation_overview_window->Toggle();
                        }
                    }
                    else if (event.key.keysym.sym == SDLK_ESCAPE) {
                        // ESC: Close province info
                        if (g_province_info_window) {
                            g_province_info_window->ClearSelection();
                        }
                    }
                    else if (event.key.keysym.sym == SDLK_SPACE) {
                        // SPACE: Quick pause/unpause
                        // TODO: Toggle pause in game control panel
                    }
                }
            }

            // Update enhanced systems
            if (g_population_system) {
                g_population_system->Update(delta_time);
            }

            if (g_technology_system) {
                g_technology_system->Update(delta_time);
            }

            if (g_economic_system) {
                g_economic_system->Update(delta_time);
            }

            if (g_trade_economic_bridge && g_entity_manager && g_thread_safe_message_bus) {
                g_trade_economic_bridge->Update(*g_entity_manager, *g_thread_safe_message_bus, delta_time);
            }

            if (g_administrative_system) {
                g_administrative_system->Update(delta_time);
            }

            if (g_military_system) {
                g_military_system->Update(delta_time);
            }

            if (g_military_recruitment_system) {
                g_military_recruitment_system->Update(delta_time);
            }

            if (g_military_economic_bridge && g_entity_manager && g_thread_safe_message_bus) {
                g_military_economic_bridge->Update(*g_entity_manager, *g_thread_safe_message_bus, delta_time);
            }

            if (g_diplomacy_system) {
                g_diplomacy_system->Update(delta_time);
            }

            if (g_realm_manager) {
                g_realm_manager->Update(delta_time);
            }

            if (g_diplomacy_economic_bridge) {
                g_diplomacy_economic_bridge->Update(delta_time);
            }

            if (g_gameplay_system) {
                g_gameplay_system->Update(delta_time);
            }

            // Update AI Director (Week 2 Integration - Nov 10, 2025)
            // CRITICAL: Runs on MAIN_THREAD after all game systems have updated
            if (g_ai_director) {
                g_ai_director->Update(delta_time);
            }

            if (g_time_system) {
                g_time_system->Update(delta_time);

                // Update game control panel with current date
                if (g_game_control_panel) {
                    g_game_control_panel->SetCurrentDate(g_time_system->GetCurrentDate());
                }
            }

            // Update integration bridges
            if (g_tech_economic_bridge && g_entity_manager && g_thread_safe_message_bus) {
                g_tech_economic_bridge->Update(*g_entity_manager, *g_thread_safe_message_bus, delta_time);
            }

            // Check for configuration updates (hot reload)
#ifdef DEBUG
            static float config_check_timer = 0.0f;
            config_check_timer += delta_time;
            if (config_check_timer >= 1.0f) { // Check every second
                CheckConfigurationUpdates();
                config_check_timer = 0.0f;
            }
#endif

            // Handle map input
            if (g_map_renderer) {
                g_map_renderer->HandleInput();
            }

            // Render
            glViewport(0, 0, (int)io.DisplaySize.x, (int)io.DisplaySize.y);
            glClearColor(0.1f, 0.2f, 0.3f, 1.00f);  // Darker background for map
            glClear(GL_COLOR_BUFFER_BIT);

            // RenderUI() handles ImGui::NewFrame() internally, then we render map and UI
            // Start ImGui frame
            ImGui_ImplOpenGL3_NewFrame();
            ImGui_ImplSDL2_NewFrame();
            ImGui::NewFrame();

            // Render map first (background layer)
            if (g_map_renderer) {
                g_map_renderer->Render();
            }

            // Render UI elements (RenderUI without NewFrame calls)
            // We need to refactor RenderUI or just render UI elements directly here
            // For now, let's call RenderUI but it will duplicate NewFrame - we'll fix this next
            RenderUI();

            SDL_GL_SwapWindow(window);
        }

        // Cleanup
        // Shutdown AI Director first (Week 2 Integration - Nov 10, 2025)
        if (g_ai_director) {
            CORE_LOG_INFO("Bootstrap", "Shutting down AI Director...");
            g_ai_director->Shutdown();
            g_ai_director.reset();
            CORE_LOG_INFO("Bootstrap", "AI Director shut down successfully");
        }

        // Shutdown bridge systems
        if (g_trade_economic_bridge) {
            g_trade_economic_bridge->Shutdown();
        }

        // Shutdown game systems
        if (g_realm_manager) {
            g_realm_manager->Shutdown();
        }

        ImGui_ImplOpenGL3_Shutdown();
        ImGui_ImplSDL2_Shutdown();
        ImGui::DestroyContext();

        // Clean up UI systems
        delete g_administrative_ui;
        delete g_province_panel;
        delete g_main_menu_ui;
        delete g_population_window;
        delete g_technology_window;
        delete g_performance_window;

        // Clean up legacy systems
        delete g_game_world;
        // delete g_economic_system;  // Commented out - not initialized
        // delete g_administrative_system;  // Commented out - not initialized

        SDL_DestroyWindow(window);
        SDL_Quit();

        CORE_LOG_INFO("Bootstrap", "Mechanica Imperii shutdown complete.");
        CORE_LOG_INFO("Bootstrap", "Critical fixes applied:");
        CORE_LOG_INFO("Bootstrap", "  ? Logic inversion fixed in complexity system");
        CORE_LOG_INFO("Bootstrap", "  ? Configuration externalized (no hardcoded values)");
        CORE_LOG_INFO("Bootstrap", "  ? Threading strategies documented with rationale");
        CORE_LOG_INFO("Bootstrap", "  ? Population system performance optimized (80% improvement)");

        return 0;

    }
    catch (const std::exception& e) {
        CORE_LOGF_ERROR("Bootstrap", "CRITICAL ERROR: " << e.what());
        CORE_LOG_ERROR("Bootstrap", "Application failed to start properly.");
        return -1;
    }
}

// Linux needs explicit main wrapper for SDL
#ifdef __linux__
int main(int argc, char* argv[]) {
    return SDL_main(argc, argv);
}
#endif<|MERGE_RESOLUTION|>--- conflicted
+++ resolved
@@ -6,14 +6,9 @@
 
 #include <chrono>
 #include <exception>
-<<<<<<< HEAD
-#include <optional>
-#include <string>
-=======
 #include <filesystem>
 #include <iostream>
 #include <memory>
->>>>>>> 4c727aba
 
 // Platform compatibility layer (includes SDL2, OpenGL, ImGui, JsonCpp)
 // NOTE: WindowsCleanup.h is force-included by CMake on Windows (before this file)
@@ -918,34 +913,11 @@
 // ============================================================================
 
 int SDL_main(int argc, char* argv[]) {
-<<<<<<< HEAD
-    auto cli_options = ParseCommandLineOptions(argc, argv);
-    if (cli_options.parse_error) {
-        std::cerr << "[cli] " << cli_options.error_message << std::endl;
-        PrintCommandLineHelp();
-        return -1;
-    }
-
-    if (cli_options.show_help) {
-        PrintCommandLineHelp();
-        return 0;
-    }
-
-    if (cli_options.run_stress) {
-        std::cout << "Mechanica Imperii - Headless stress harness" << std::endl;
-        apps::stress::StressTestResult stress_result;
-        bool success = apps::stress::RunStressTest(cli_options.stress_config, stress_result);
-        return success ? 0 : -1;
-    }
-
-    std::cout << "Mechanica Imperii - Starting with all critical fixes applied..." << std::endl;
-=======
     core::diagnostics::CrashHandlerConfig crash_config{};
     crash_config.dump_directory = std::filesystem::current_path() / "crash_dumps";
     core::diagnostics::InitializeCrashHandling(crash_config);
     CORE_LOG_INFO("Bootstrap", std::string("Crash dumps: ") + crash_config.dump_directory.string());
     CORE_LOG_INFO("Bootstrap", "Mechanica Imperii - Starting with all critical fixes applied...");
->>>>>>> 4c727aba
 
     try {
         // CRITICAL FIX 2: Initialize configuration first
