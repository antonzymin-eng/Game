--- conflicted
+++ resolved
@@ -970,23 +970,6 @@
     g_window_manager = new ui::WindowManager();
     g_left_sidebar = new ui::LeftSidebar(*g_window_manager);
 
-<<<<<<< HEAD
-=======
-    // UI Dialogs and Settings (Nov 18, 2025) - Initialize before InGameHUD
-    g_save_load_dialog = new ui::SaveLoadDialog();
-    g_settings_window = new ui::SettingsWindow();
-
-    // Initialize InGameHUD with live game data connections
-    if (g_entity_manager && g_economic_system && g_military_system) {
-        g_ingame_hud = new ui::InGameHUD(*g_entity_manager, *g_economic_system, *g_military_system);
-        // Wire up pause menu dependencies
-        g_ingame_hud->SetSaveLoadDialog(g_save_load_dialog);
-        g_ingame_hud->SetWindowManager(g_window_manager);
-    } else {
-        std::cerr << "Warning: Cannot initialize InGameHUD - missing dependencies" << std::endl;
-    }
-
->>>>>>> da7db57e
     // Portrait Generator (Nov 18, 2025)
     g_portrait_generator = new ui::PortraitGenerator();
     if (g_portrait_generator->Initialize()) {
@@ -1025,7 +1008,6 @@
         g_administrative_window = new ui::AdministrativeWindow(*g_entity_manager, *g_administrative_system);
     }
 
-<<<<<<< HEAD
     // UI Dialogs and Settings (Nov 18, 2025)
     g_save_load_dialog = new ui::SaveLoadDialog();
     g_settings_window = new ui::SettingsWindow();
@@ -1038,8 +1020,6 @@
         std::cerr << "Warning: Cannot initialize InGameHUD - missing dependencies" << std::endl;
     }
 
-=======
->>>>>>> da7db57e
     std::cout << "UI systems initialized" << std::endl;
 }
 
