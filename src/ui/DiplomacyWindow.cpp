--- conflicted
+++ resolved
@@ -1,10 +1,6 @@
 #include "ui/DiplomacyWindow.h"
-<<<<<<< HEAD
-#include "ui/WindowManager.h"
-=======
 #include "ui/PortraitGenerator.h"
 #include "game/components/CharacterComponent.h"
->>>>>>> 9e6cbabf
 
 namespace ui {
 
@@ -58,73 +54,6 @@
     ImGui::Text("RELATIONS");
     ImGui::PopStyleColor();
     ImGui::Separator();
-<<<<<<< HEAD
-    ImGui::Spacing();
-
-    // Example nations with relation values
-    struct Nation {
-        const char* name;
-        int relation;
-        const char* status;
-    };
-
-    Nation nations[] = {
-        {"Francia", 75, "Friendly"},
-        {"Byzantine Empire", 45, "Neutral"},
-        {"Holy Roman Empire", -20, "Hostile"},
-        {"Kingdom of England", 60, "Friendly"},
-        {"Caliphate of Cordoba", -50, "Enemy"}
-    };
-
-    for (const auto& nation : nations) {
-        ImGui::PushID(nation.name);
-
-        // Nation info
-        ImGui::BeginGroup();
-
-        ImGui::PushStyleColor(ImGuiCol_Text, ImVec4(0.83f, 0.69f, 0.22f, 1.0f));
-        ImGui::Text("%s", nation.name);
-        ImGui::PopStyleColor();
-
-        // Color-code relation value
-        ImVec4 relation_color;
-        if (nation.relation >= 50) {
-            relation_color = ImVec4(0.0f, 1.0f, 0.0f, 1.0f); // Green
-        } else if (nation.relation >= 0) {
-            relation_color = ImVec4(1.0f, 1.0f, 0.0f, 1.0f); // Yellow
-        } else {
-            relation_color = ImVec4(1.0f, 0.3f, 0.3f, 1.0f); // Red
-        }
-
-        ImGui::PushStyleColor(ImGuiCol_Text, relation_color);
-        ImGui::Text("  Relation: %d (%s)", nation.relation, nation.status);
-        ImGui::PopStyleColor();
-
-        ImGui::EndGroup();
-
-        // Diplomatic actions
-        ImGui::SameLine(ImGui::GetWindowWidth() - 410);
-        if (ImGui::Button("Improve Relations", ImVec2(130, 0))) {
-            // TODO: Implement improve relations
-            // diplomacy_system_.ImproveRelations(current_player_entity_, nation_id);
-        }
-
-        ImGui::SameLine();
-        if (ImGui::Button("Send Gift", ImVec2(100, 0))) {
-            // TODO: Implement send gift
-        }
-
-        ImGui::SameLine();
-        if (ImGui::Button("Propose Alliance", ImVec2(130, 0))) {
-            // TODO: Implement alliance proposal
-        }
-
-        ImGui::Spacing();
-        ImGui::Separator();
-        ImGui::Spacing();
-
-        ImGui::PopID();
-=======
 
     // Placeholder text explaining portrait integration
     ImGui::TextWrapped("Relation standings with other nations");
@@ -146,7 +75,6 @@
         ImGui::Text("Future: Portraits will be generated procedurally for each ruler");
 
         ImGui::EndChild();
->>>>>>> 9e6cbabf
     }
 }
 
