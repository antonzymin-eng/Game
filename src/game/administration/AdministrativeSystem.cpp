--- conflicted
+++ resolved
@@ -242,23 +242,6 @@
 
     ::core::ecs::EntityID entity_handle(static_cast<uint64_t>(entity_id), 1);
     auto governance_component = entity_manager->GetComponent<GovernanceComponent>(entity_handle);
-<<<<<<< HEAD
-
-    if (!governance_component) {
-        CORE_LOG_ERROR("AdministrativeSystem", "Entity has no governance component");
-        return false;
-    }
-
-    // Generate unique official ID (thread-safe)
-    static uint32_t next_official_id = 1;
-    static std::mutex id_mutex;
-    uint32_t official_id;
-    {
-        std::lock_guard<std::mutex> lock(id_mutex);
-        official_id = next_official_id++;
-    }
-
-=======
 
     if (!governance_component) return false;
 
@@ -266,7 +249,6 @@
     static std::atomic<uint32_t> next_official_id{1};
     uint32_t official_id = next_official_id.fetch_add(1, std::memory_order_relaxed);
     
->>>>>>> 2b63a069
     // Create official using unified structure with proper constructor
     AdministrativeOfficial new_official(official_id, name, type, entity_id);
     
@@ -1009,10 +991,6 @@
 
     // Serialize configuration
     Json::Value config;
-<<<<<<< HEAD
-    config["monthly_update_interval"] = m_config.monthly_update_interval;
-=======
->>>>>>> 2b63a069
     config["base_efficiency"] = m_config.base_efficiency;
     config["min_efficiency"] = m_config.min_efficiency;
     config["max_efficiency"] = m_config.max_efficiency;
@@ -1022,34 +1000,14 @@
     config["reform_cost_multiplier"] = m_config.reform_cost_multiplier;
     config["reform_efficiency_gain"] = m_config.reform_efficiency_gain;
     config["reform_corruption_reduction"] = m_config.reform_corruption_reduction;
-<<<<<<< HEAD
-    config["competence_drift_rate"] = m_config.competence_drift_rate;
-    config["satisfaction_decay_rate"] = m_config.satisfaction_decay_rate;
-    config["loyalty_bonus_per_year"] = m_config.loyalty_bonus_per_year;
-    config["experience_threshold_months"] = m_config.experience_threshold_months;
-    config["tax_collector_salary"] = m_config.tax_collector_salary;
-    config["trade_minister_salary"] = m_config.trade_minister_salary;
-    config["military_governor_salary"] = m_config.military_governor_salary;
-    config["court_advisor_salary"] = m_config.court_advisor_salary;
-    config["provincial_governor_salary"] = m_config.provincial_governor_salary;
-    config["judge_salary"] = m_config.judge_salary;
-    config["scribe_salary"] = m_config.scribe_salary;
-    config["customs_officer_salary"] = m_config.customs_officer_salary;
-=======
->>>>>>> 2b63a069
     data["config"] = config;
 
     // Serialize timing state
     data["accumulated_time"] = m_accumulated_time;
     data["monthly_timer"] = m_monthly_timer;
 
-<<<<<<< HEAD
-    // Note: Per-entity administrative state (officials, governance, etc.)
-    // is serialized by the ECS component system automatically
-=======
     // Note: Per-entity administrative state (components) is serialized by the ECS system
 
->>>>>>> 2b63a069
     return data;
 }
 
@@ -1060,65 +1018,6 @@
 
     m_initialized = data["initialized"].asBool();
 
-<<<<<<< HEAD
-    // Deserialize configuration
-    if (data.isMember("config")) {
-        const Json::Value& config = data["config"];
-        if (config.isMember("monthly_update_interval"))
-            m_config.monthly_update_interval = config["monthly_update_interval"].asDouble();
-        if (config.isMember("base_efficiency"))
-            m_config.base_efficiency = config["base_efficiency"].asDouble();
-        if (config.isMember("min_efficiency"))
-            m_config.min_efficiency = config["min_efficiency"].asDouble();
-        if (config.isMember("max_efficiency"))
-            m_config.max_efficiency = config["max_efficiency"].asDouble();
-        if (config.isMember("corruption_base_rate"))
-            m_config.corruption_base_rate = config["corruption_base_rate"].asDouble();
-        if (config.isMember("corruption_threshold"))
-            m_config.corruption_threshold = config["corruption_threshold"].asDouble();
-        if (config.isMember("corruption_penalty_efficiency"))
-            m_config.corruption_penalty_efficiency = config["corruption_penalty_efficiency"].asDouble();
-        if (config.isMember("reform_cost_multiplier"))
-            m_config.reform_cost_multiplier = config["reform_cost_multiplier"].asDouble();
-        if (config.isMember("reform_efficiency_gain"))
-            m_config.reform_efficiency_gain = config["reform_efficiency_gain"].asDouble();
-        if (config.isMember("reform_corruption_reduction"))
-            m_config.reform_corruption_reduction = config["reform_corruption_reduction"].asDouble();
-        if (config.isMember("competence_drift_rate"))
-            m_config.competence_drift_rate = config["competence_drift_rate"].asDouble();
-        if (config.isMember("satisfaction_decay_rate"))
-            m_config.satisfaction_decay_rate = config["satisfaction_decay_rate"].asDouble();
-        if (config.isMember("loyalty_bonus_per_year"))
-            m_config.loyalty_bonus_per_year = config["loyalty_bonus_per_year"].asDouble();
-        if (config.isMember("experience_threshold_months"))
-            m_config.experience_threshold_months = config["experience_threshold_months"].asDouble();
-        if (config.isMember("tax_collector_salary"))
-            m_config.tax_collector_salary = config["tax_collector_salary"].asDouble();
-        if (config.isMember("trade_minister_salary"))
-            m_config.trade_minister_salary = config["trade_minister_salary"].asDouble();
-        if (config.isMember("military_governor_salary"))
-            m_config.military_governor_salary = config["military_governor_salary"].asDouble();
-        if (config.isMember("court_advisor_salary"))
-            m_config.court_advisor_salary = config["court_advisor_salary"].asDouble();
-        if (config.isMember("provincial_governor_salary"))
-            m_config.provincial_governor_salary = config["provincial_governor_salary"].asDouble();
-        if (config.isMember("judge_salary"))
-            m_config.judge_salary = config["judge_salary"].asDouble();
-        if (config.isMember("scribe_salary"))
-            m_config.scribe_salary = config["scribe_salary"].asDouble();
-        if (config.isMember("customs_officer_salary"))
-            m_config.customs_officer_salary = config["customs_officer_salary"].asDouble();
-    }
-
-    // Deserialize timing state
-    if (data.isMember("accumulated_time"))
-        m_accumulated_time = data["accumulated_time"].asFloat();
-    if (data.isMember("monthly_timer"))
-        m_monthly_timer = data["monthly_timer"].asFloat();
-
-    // Note: Per-entity administrative state (officials, governance, etc.)
-    // is deserialized by the ECS component system automatically
-=======
     // Deserialize configuration if present
     if (data.isMember("config")) {
         const Json::Value& config = data["config"];
@@ -1161,7 +1060,6 @@
 
     // Note: Per-entity administrative state (components) is deserialized by the ECS system
 
->>>>>>> 2b63a069
     return true;
 }
 
