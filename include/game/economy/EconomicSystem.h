--- conflicted
+++ resolved
@@ -7,11 +7,7 @@
 #pragma once
 
 #include "core/ECS/ComponentAccessManager.h"
-<<<<<<< HEAD
-#include "core/ECS/ThreadSafeMessageBus.h"
-=======
 #include "core/threading/ThreadSafeMessageBus.h"
->>>>>>> 791d7491
 #include "core/ECS/ISystem.h"
 #include "core/threading/ThreadedSystemManager.h"
 #include "game/economy/EconomicComponents.h"
@@ -57,11 +53,7 @@
     class EconomicSystem : public game::core::ISystem {
     public:
         explicit EconomicSystem(::core::ecs::ComponentAccessManager& access_manager,
-<<<<<<< HEAD
-                               ::core::ecs::ThreadSafeMessageBus& message_bus);
-=======
                                ::core::threading::ThreadSafeMessageBus& message_bus);
->>>>>>> 791d7491
         
         virtual ~EconomicSystem() = default;
 
@@ -106,11 +98,7 @@
     private:
         // Core dependencies
         ::core::ecs::ComponentAccessManager& m_access_manager;
-<<<<<<< HEAD
-        ::core::ecs::ThreadSafeMessageBus& m_message_bus;
-=======
         ::core::threading::ThreadSafeMessageBus& m_message_bus;
->>>>>>> 791d7491
 
         // System state
         bool m_initialized = false;
