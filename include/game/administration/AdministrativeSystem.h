// ============================================================================
// AdministrativeSystem.h - Administrative System Management
// Strategic Rebuild: October 21, 2025 - Following PopulationSystem pattern
// Location: include/game/administration/AdministrativeSystem.h
// ============================================================================

#pragma once

#include "core/ECS/ComponentAccessManager.h"
<<<<<<< HEAD
#include "core/ECS/ThreadSafeMessageBus.h"
=======
#include "core/threading/ThreadSafeMessageBus.h"
>>>>>>> 791d7491
#include "core/ECS/ISystem.h"
#include "core/threading/ThreadedSystemManager.h"
#include "game/administration/AdministrativeComponents.h"
#include "game/population/PopulationEvents.h"
#include "core/types/game_types.h"

#include <vector>
#include <string>
#include <memory>

namespace game::administration {

    // Forward declaration
    struct AdministrativeSystemConfig;

    // ============================================================================
    // Administrative System Configuration
    // ============================================================================

    struct AdministrativeSystemConfig {
        // Update frequencies
        double monthly_update_interval = 30.0; // 30 days in-game

        // Administrative efficiency parameters
        double base_efficiency = 0.7;
        double min_efficiency = 0.1;
        double max_efficiency = 1.0;
        
        // Corruption parameters
        double corruption_base_rate = 0.05;
        double corruption_threshold = 0.7; // When officials become corrupt
        double corruption_penalty_efficiency = 0.15; // -15% efficiency per corrupt official
        
        // Reform costs and benefits
        double reform_cost_multiplier = 1.0;
        double reform_efficiency_gain = 0.05; // +5% efficiency per reform
        double reform_corruption_reduction = 0.1; // -10% corruption per reform
        
        // Official management
        double competence_drift_rate = 0.01; // Monthly competence change
        double satisfaction_decay_rate = 0.02; // Monthly satisfaction decay
        double loyalty_bonus_per_year = 0.05; // Loyalty increases with tenure
        double experience_threshold_months = 12; // Months to gain experience trait
        
        // Salary costs (monthly)
        double tax_collector_salary = 50.0;
        double trade_minister_salary = 75.0;
        double military_governor_salary = 100.0;
        double court_advisor_salary = 80.0;
        double provincial_governor_salary = 120.0;
        double judge_salary = 90.0;
        double scribe_salary = 30.0;
        double customs_officer_salary = 60.0;
        
        // Bureaucracy costs
        double clerk_monthly_salary = 10.0;
        double bureaucracy_expansion_cost = 500.0; // Per clerk hired
        double record_keeping_improvement_cost = 1000.0; // Base cost
        
        // Efficiency bonuses from traits
        double efficient_trait_bonus = 0.15; // +15% efficiency
        double experienced_trait_bonus = 0.10; // +10% competence
        double corrupt_trait_penalty = 0.20; // -20% efficiency
        double loyal_trait_bonus = 0.05; // +5% loyalty
        
        // Population/culture modifiers (for future integration)
        double literacy_efficiency_multiplier = 0.5; // Literacy impact
        double cultural_acceptance_threshold = 0.6; // Below this = efficiency penalty
        double realm_stability_multiplier = 0.3; // Stability impact on efficiency
    };

    // ============================================================================
    // AdministrativeSystem - Strategic Rebuild Following PopulationSystem Pattern
    // ============================================================================

    class AdministrativeSystem : public game::core::ISystem {
    public:
        explicit AdministrativeSystem(::core::ecs::ComponentAccessManager& access_manager,
<<<<<<< HEAD
                                     ::core::ecs::ThreadSafeMessageBus& message_bus);
=======
                                     ::core::threading::ThreadSafeMessageBus& message_bus);
>>>>>>> 791d7491
        
        virtual ~AdministrativeSystem() = default;

        // ISystem interface
        void Initialize() override;
        void Update(float delta_time) override;
        void Shutdown() override;
        
        // Threading configuration
        ::core::threading::ThreadingStrategy GetThreadingStrategy() const override;
        std::string GetThreadingRationale() const;

        // Serialization interface
        std::string GetSystemName() const override;
        Json::Value Serialize(int version) const override;
        bool Deserialize(const Json::Value& data, int version) override;

        // Administrative management interface
        void CreateAdministrativeComponents(game::types::EntityID entity_id);
        void ProcessMonthlyUpdate(game::types::EntityID entity_id);
        
        // Official management
        bool AppointOfficial(game::types::EntityID entity_id, OfficialType type, const std::string& name);
        bool DismissOfficial(game::types::EntityID entity_id, uint32_t official_id);
        
        // Efficiency calculations
        double GetAdministrativeEfficiency(game::types::EntityID entity_id) const;
        double GetTaxCollectionRate(game::types::EntityID entity_id) const;
        double GetBureaucraticEfficiency(game::types::EntityID entity_id) const;
        
        // Governance operations
        void UpdateGovernanceType(game::types::EntityID entity_id, GovernanceType new_type);
        void ProcessAdministrativeReforms(game::types::EntityID entity_id);
        
        // Bureaucracy operations
        void ExpandBureaucracy(game::types::EntityID entity_id, uint32_t additional_clerks);
        void ImproveRecordKeeping(game::types::EntityID entity_id, double investment);
        
        // Law system operations
        void EstablishCourt(game::types::EntityID entity_id);
        void AppointJudge(game::types::EntityID entity_id, const std::string& judge_name);
        void EnactLaw(game::types::EntityID entity_id, const std::string& law_description);

        // Configuration access
        const AdministrativeSystemConfig& GetConfiguration() const;

    private:
        // Core dependencies
        ::core::ecs::ComponentAccessManager& m_access_manager;
<<<<<<< HEAD
        ::core::ecs::ThreadSafeMessageBus& m_message_bus;
=======
        ::core::threading::ThreadSafeMessageBus& m_message_bus;
>>>>>>> 791d7491

        // System state
        bool m_initialized = false;
        AdministrativeSystemConfig m_config;

        // Timing
        float m_accumulated_time = 0.0f;
        float m_monthly_timer = 0.0f;

        // System initialization
        void LoadConfiguration();
        void SubscribeToEvents();

        // Update processing
        void ProcessRegularUpdates(float delta_time);
        void ProcessMonthlyUpdates(float delta_time);

        // Event handlers
        void OnAdminAppointment(const AdminAppointmentEvent& event);
        void OnAdminDismissal(const AdminDismissalEvent& event);
        void OnAdminCorruption(const AdminCorruptionEvent& event);
        void OnAdminReform(const AdminReformEvent& event);

        // Internal methods
        void CalculateEfficiency(game::types::EntityID entity_id);
        void ProcessCorruption(game::types::EntityID entity_id);
        void UpdateSalaries(game::types::EntityID entity_id);
        void GenerateAdministrativeEvents(game::types::EntityID entity_id);

        // Event handler methods
        void HandleOfficialAppointment(const AdminAppointmentEvent& event);
        void HandleCorruptionDetection(const AdminCorruptionEvent& event);
        void HandleOfficialDismissal(const AdminDismissalEvent& event);
        void HandleAdministrativeReform(const AdminReformEvent& event);
        void HandlePopulationCrisis(const game::population::messages::PopulationCrisis& event);
        void HandleTaxationUpdate(const game::population::messages::TaxationPolicyUpdate& event);
        void HandleRecruitmentCompletion(const game::population::messages::MilitaryRecruitmentResult& event);
        void HandleEconomicUpdate(const game::population::messages::PopulationEconomicUpdate& event);
    };

} // namespace game::administration<|MERGE_RESOLUTION|>--- conflicted
+++ resolved
@@ -7,11 +7,7 @@
 #pragma once
 
 #include "core/ECS/ComponentAccessManager.h"
-<<<<<<< HEAD
-#include "core/ECS/ThreadSafeMessageBus.h"
-=======
 #include "core/threading/ThreadSafeMessageBus.h"
->>>>>>> 791d7491
 #include "core/ECS/ISystem.h"
 #include "core/threading/ThreadedSystemManager.h"
 #include "game/administration/AdministrativeComponents.h"
@@ -90,11 +86,7 @@
     class AdministrativeSystem : public game::core::ISystem {
     public:
         explicit AdministrativeSystem(::core::ecs::ComponentAccessManager& access_manager,
-<<<<<<< HEAD
-                                     ::core::ecs::ThreadSafeMessageBus& message_bus);
-=======
                                      ::core::threading::ThreadSafeMessageBus& message_bus);
->>>>>>> 791d7491
         
         virtual ~AdministrativeSystem() = default;
 
@@ -144,11 +136,7 @@
     private:
         // Core dependencies
         ::core::ecs::ComponentAccessManager& m_access_manager;
-<<<<<<< HEAD
-        ::core::ecs::ThreadSafeMessageBus& m_message_bus;
-=======
         ::core::threading::ThreadSafeMessageBus& m_message_bus;
->>>>>>> 791d7491
 
         // System state
         bool m_initialized = false;
