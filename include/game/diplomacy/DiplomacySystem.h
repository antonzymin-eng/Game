--- conflicted
+++ resolved
@@ -7,11 +7,7 @@
 #pragma once
 
 #include "core/ECS/ComponentAccessManager.h"
-<<<<<<< HEAD
-#include "core/ECS/ThreadSafeMessageBus.h"
-=======
 #include "core/threading/ThreadSafeMessageBus.h"
->>>>>>> 791d7491
 #include "core/ECS/ISystem.h"
 #include "core/threading/ThreadedSystemManager.h"
 #include "core/threading/ThreadingTypes.h"
@@ -44,11 +40,7 @@
         class DiplomacySystem : public game::core::ISystem {
         public:
             explicit DiplomacySystem(::core::ecs::ComponentAccessManager& access_manager,
-<<<<<<< HEAD
-                                    ::core::ecs::ThreadSafeMessageBus& message_bus);
-=======
                                     ::core::threading::ThreadSafeMessageBus& message_bus);
->>>>>>> 791d7491
             virtual ~DiplomacySystem() = default;
 
             // ISystem interface
@@ -131,11 +123,7 @@
 
         private:
             ::core::ecs::ComponentAccessManager& m_access_manager;
-<<<<<<< HEAD
-            ::core::ecs::ThreadSafeMessageBus& m_message_bus;
-=======
             ::core::threading::ThreadSafeMessageBus& m_message_bus;
->>>>>>> 791d7491
 
             bool m_initialized = false;
             float m_accumulated_time = 0.0f;
