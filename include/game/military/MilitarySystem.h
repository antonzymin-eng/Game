--- conflicted
+++ resolved
@@ -9,11 +9,7 @@
 
 #include "core/ECS/ISystem.h"
 #include "core/ECS/ComponentAccessManager.h"
-<<<<<<< HEAD
-#include "core/ECS/ThreadSafeMessageBus.h"
-=======
 #include "core/threading/ThreadSafeMessageBus.h"
->>>>>>> 791d7491
 #include "core/ECS/ISerializable.h"
 #include "core/types/game_types.h"
 #include "game/military/MilitaryComponents.h"
@@ -40,20 +36,12 @@
     class MilitarySystem : public game::core::ISystem {
     private:
         ::core::ecs::ComponentAccessManager& m_access_manager;
-<<<<<<< HEAD
-        ::core::ecs::ThreadSafeMessageBus& m_message_bus;
-=======
         ::core::threading::ThreadSafeMessageBus& m_message_bus;
->>>>>>> 791d7491
         bool m_initialized = false;
 
     public:
         explicit MilitarySystem(::core::ecs::ComponentAccessManager& access_manager,
-<<<<<<< HEAD
-                               ::core::ecs::ThreadSafeMessageBus& message_bus);
-=======
                                ::core::threading::ThreadSafeMessageBus& message_bus);
->>>>>>> 791d7491
         virtual ~MilitarySystem() = default;
 
         // ISystem interface
