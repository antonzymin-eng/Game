--- conflicted
+++ resolved
@@ -6,11 +6,7 @@
 #include "imgui.h"
 
 namespace ui {
-<<<<<<< HEAD
-    class WindowManager; // Forward declaration
-=======
     class PortraitGenerator;
->>>>>>> 9e6cbabf
 
     class DiplomacyWindow {
     public:
