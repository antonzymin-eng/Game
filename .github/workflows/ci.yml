
# C++ CI Workflow for Mechanica Imperii - Cross Platform with vcpkg

name: C++ CI

on:
  push:
    branches: [ main ]
  pull_request:
    branches: [ main ]

jobs:
  windows:
    name: Windows (vcpkg)
    runs-on: windows-latest

    steps:
    - name: Checkout code
      uses: actions/checkout@v4

    - name: Install CMake
      run: choco install cmake --installargs 'ADD_CMAKE_TO_PATH=System' -y

    - name: Restore vcpkg cache
<<<<<<< HEAD
      id: cache-vcpkg-windows
=======
      id: cache-vcpkg
>>>>>>> e383858e
      uses: actions/cache@v3
      with:
        path: C:\\vcpkg
        key: vcpkg-${{ runner.os }}-${{ hashFiles('vcpkg.json') }}
<<<<<<< HEAD
        restore-keys: |
          vcpkg-${{ runner.os }}-

    - name: Setup vcpkg
      if: steps.cache-vcpkg-windows.outputs.cache-hit != 'true'
=======

    - name: Setup vcpkg
      if: steps.cache-vcpkg.outputs.cache-hit != 'true'
>>>>>>> e383858e
      run: |
        git clone https://github.com/microsoft/vcpkg.git C:/vcpkg
        C:/vcpkg/bootstrap-vcpkg.bat

    - name: Install libraries with vcpkg
      run: |
        $env:VCPKG_DEFAULT_TRIPLET = "x64-windows"
        C:/vcpkg/vcpkg install --triplet x64-windows

    - name: Configure (Windows Release)
      env:
        VCPKG_ROOT: C:/vcpkg
      run: cmake --preset windows-release

    - name: Build
      run: cmake --build --preset windows-release

    - name: Run tests
      run: ctest --output-on-failure
      working-directory: build/windows-release

  linux:
<<<<<<< HEAD
    name: Linux (vcpkg)
=======
    name: Linux (system packages)
>>>>>>> e383858e
    runs-on: ubuntu-22.04

    steps:
    - name: Checkout code
      uses: actions/checkout@v4

<<<<<<< HEAD
    - name: Install system build tools
=======
    - name: Install system dependencies
>>>>>>> e383858e
      run: |
        sudo apt-get update
        sudo apt-get install -y \
          ninja-build \
<<<<<<< HEAD
          curl \
          zip \
          unzip \
          tar \
          pkg-config

    - name: Restore vcpkg cache
      id: cache-vcpkg-linux
      uses: actions/cache@v3
      with:
        path: /home/runner/vcpkg
        key: vcpkg-${{ runner.os }}-${{ hashFiles('vcpkg.json') }}
        restore-keys: |
          vcpkg-${{ runner.os }}-

    - name: Setup vcpkg
      if: steps.cache-vcpkg-linux.outputs.cache-hit != 'true'
      run: |
        git clone https://github.com/microsoft/vcpkg.git /home/runner/vcpkg
        /home/runner/vcpkg/bootstrap-vcpkg.sh

    - name: Install libraries with vcpkg
      env:
        VCPKG_ROOT: /home/runner/vcpkg
      run: |
        cd /home/runner/vcpkg
        ./vcpkg install --triplet x64-linux

    - name: Configure (Linux Release)
      env:
        VCPKG_ROOT: /home/runner/vcpkg
=======
          libsdl2-dev \
          libjsoncpp-dev \
          libimgui-dev \
          libglx-dev \
          libopengl-dev \
          libssl-dev \
          liblz4-dev

    - name: Configure (Linux Release)
>>>>>>> e383858e
      run: cmake --preset linux-release

    - name: Build
      run: cmake --build --preset linux-release

    - name: Run tests
      run: ctest --output-on-failure
      working-directory: build/linux-release<|MERGE_RESOLUTION|>--- conflicted
+++ resolved
@@ -22,26 +22,14 @@
       run: choco install cmake --installargs 'ADD_CMAKE_TO_PATH=System' -y
 
     - name: Restore vcpkg cache
-<<<<<<< HEAD
-      id: cache-vcpkg-windows
-=======
       id: cache-vcpkg
->>>>>>> e383858e
       uses: actions/cache@v3
       with:
         path: C:\\vcpkg
         key: vcpkg-${{ runner.os }}-${{ hashFiles('vcpkg.json') }}
-<<<<<<< HEAD
-        restore-keys: |
-          vcpkg-${{ runner.os }}-
-
-    - name: Setup vcpkg
-      if: steps.cache-vcpkg-windows.outputs.cache-hit != 'true'
-=======
 
     - name: Setup vcpkg
       if: steps.cache-vcpkg.outputs.cache-hit != 'true'
->>>>>>> e383858e
       run: |
         git clone https://github.com/microsoft/vcpkg.git C:/vcpkg
         C:/vcpkg/bootstrap-vcpkg.bat
@@ -64,59 +52,18 @@
       working-directory: build/windows-release
 
   linux:
-<<<<<<< HEAD
-    name: Linux (vcpkg)
-=======
     name: Linux (system packages)
->>>>>>> e383858e
     runs-on: ubuntu-22.04
 
     steps:
     - name: Checkout code
       uses: actions/checkout@v4
 
-<<<<<<< HEAD
-    - name: Install system build tools
-=======
     - name: Install system dependencies
->>>>>>> e383858e
       run: |
         sudo apt-get update
         sudo apt-get install -y \
           ninja-build \
-<<<<<<< HEAD
-          curl \
-          zip \
-          unzip \
-          tar \
-          pkg-config
-
-    - name: Restore vcpkg cache
-      id: cache-vcpkg-linux
-      uses: actions/cache@v3
-      with:
-        path: /home/runner/vcpkg
-        key: vcpkg-${{ runner.os }}-${{ hashFiles('vcpkg.json') }}
-        restore-keys: |
-          vcpkg-${{ runner.os }}-
-
-    - name: Setup vcpkg
-      if: steps.cache-vcpkg-linux.outputs.cache-hit != 'true'
-      run: |
-        git clone https://github.com/microsoft/vcpkg.git /home/runner/vcpkg
-        /home/runner/vcpkg/bootstrap-vcpkg.sh
-
-    - name: Install libraries with vcpkg
-      env:
-        VCPKG_ROOT: /home/runner/vcpkg
-      run: |
-        cd /home/runner/vcpkg
-        ./vcpkg install --triplet x64-linux
-
-    - name: Configure (Linux Release)
-      env:
-        VCPKG_ROOT: /home/runner/vcpkg
-=======
           libsdl2-dev \
           libjsoncpp-dev \
           libimgui-dev \
@@ -126,7 +73,6 @@
           liblz4-dev
 
     - name: Configure (Linux Release)
->>>>>>> e383858e
       run: cmake --preset linux-release
 
     - name: Build
