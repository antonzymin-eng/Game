# Mechanica Imperii - CMake Build Configuration
# Created: October 22, 2025
# Updated: January 13, 2025 - Fixed JsonCpp CMake policy compatibility
# Location: /Game/CMakeLists.txt

# Fix for JsonCpp CMake policy error (must be BEFORE cmake_minimum_required)
if(POLICY CMP0000)
    cmake_policy(SET CMP0000 NEW)
endif()

cmake_minimum_required(VERSION 3.15)
project(mechanica_imperii VERSION 1.0.0 LANGUAGES C CXX)

# C++ Standard
set(CMAKE_CXX_STANDARD 17)
set(CMAKE_CXX_STANDARD_REQUIRED ON)
set(CMAKE_CXX_EXTENSIONS OFF)

# ============================================================================
# Platform and Compiler Configuration (MUST be early to prevent macro pollution)
# ============================================================================

# Windows-specific defines (for both MSVC and MinGW)
if(WIN32)
    add_compile_definitions(
        NOMINMAX
        WIN32_LEAN_AND_MEAN
        _CRT_SECURE_NO_WARNINGS
    )
endif()

<<<<<<< HEAD
    # Force-include WindowsCleanup.h before any other includes
    # Use compiler-specific syntax
    if(MSVC)
        add_compile_options(/FI"${CMAKE_SOURCE_DIR}/include/WindowsCleanup.h")
        add_compile_options(/Zi /FS)
        add_link_options(/DEBUG:FULL /INCREMENTAL:NO)
    else()
        # MinGW/GCC on Windows
        add_compile_options(-include "${CMAKE_SOURCE_DIR}/include/WindowsCleanup.h")
        add_compile_options(-g -fno-omit-frame-pointer)
    endif()
else()
=======
# Compiler-specific flags
if(MSVC)
    # MSVC-specific flags
    add_compile_definitions(_WIN64 _AMD64_ WIN64)
    add_compile_options(/FI"${CMAKE_SOURCE_DIR}/include/WindowsCleanup.h")
    add_compile_options(/Zi /FS)
    add_link_options(/DEBUG:FULL /INCREMENTAL:NO)
elseif(CMAKE_CXX_COMPILER_ID MATCHES "GNU|Clang")
    # GCC/Clang flags (including MinGW on Windows)
>>>>>>> 5802c80f
    add_compile_options(-g -fno-omit-frame-pointer)
    if(WIN32)
        # MinGW-specific: Force-include WindowsCleanup.h
        add_compile_options(-include "${CMAKE_SOURCE_DIR}/include/WindowsCleanup.h")
    else()
        # Linux/Unix
        add_link_options(-Wl,--build-id=uuid)
    endif()
endif()

# ============================================================================
# Build Options (Single Definition)
# ============================================================================

option(BUILD_TESTS "Build test executables" OFF)
option(BUILD_DOCS "Build documentation" OFF)
option(USE_VENDOR_LZ4 "Fetch LZ4 if not found system-wide" ON)
option(ENABLE_VERBOSE_DIAGNOSTICS "Enable verbose diagnostics across subsystems" OFF)
option(ENABLE_MESSAGE_BUS_TRACE "Trace message bus operations" OFF)
option(ENABLE_ECS_LIFECYCLE_TRACE "Trace ECS entity lifecycle events" OFF)

if(ENABLE_VERBOSE_DIAGNOSTICS)
    add_compile_definitions(ENABLE_VERBOSE_DIAGNOSTICS)
endif()

if(ENABLE_MESSAGE_BUS_TRACE)
    add_compile_definitions(ENABLE_MESSAGE_BUS_TRACE)
endif()

if(ENABLE_ECS_LIFECYCLE_TRACE)
    add_compile_definitions(ENABLE_ECS_LIFECYCLE_TRACE)
endif()

# ============================================================================
# Find Dependencies
# ============================================================================

# Platform-specific message
if(WIN32)
    message(STATUS "Platform: Windows (vcpkg)")
else()
    message(STATUS "Platform: Linux (pkg-config)")
endif()

# Core dependencies
if(WIN32)
    find_package(SDL2 CONFIG REQUIRED)
    set(SDL2_LIBRARIES SDL2::SDL2 SDL2::SDL2main)
else()
    # Linux: Use pkg-config to find SDL2 (optional for test-only builds)
    find_package(PkgConfig REQUIRED)
    if(NOT BUILD_TESTS OR BUILD_MAIN_EXECUTABLE)
        pkg_check_modules(SDL2 REQUIRED sdl2)
    else()
        pkg_check_modules(SDL2 QUIET sdl2)
    endif()
    if(SDL2_FOUND)
        include_directories(${SDL2_INCLUDE_DIRS})
    else()
        message(WARNING "SDL2 not found - main executable will not be built")
        set(SKIP_MAIN_EXECUTABLE TRUE)
    endif()
endif()

# GLAD with fallback for Linux
find_package(glad CONFIG QUIET)
if(NOT glad_FOUND)
    message(STATUS "glad not found - generating glad via Python")
    include(FetchContent)
    FetchContent_Declare(
        glad
        GIT_REPOSITORY https://github.com/Dav1dde/glad.git
        GIT_TAG v2.0.6
        GIT_SHALLOW TRUE
    )
    FetchContent_MakeAvailable(glad)

    # Include the glad CMake configuration
    add_subdirectory(${glad_SOURCE_DIR}/cmake glad_cmake)
    include(${glad_SOURCE_DIR}/cmake/GladConfig.cmake)

    # Generate glad library for OpenGL 3.3 core profile
    glad_add_library(glad REPRODUCIBLE STATIC API gl:core=3.3)

    set(GLAD_LIBRARIES glad)
else()
    set(GLAD_LIBRARIES glad::glad)
endif()

# Ensure compatibility with older package config files that call
# cmake_policy(VERSION ...) with very old minimums. Some vcpkg
# generated config files set a policy VERSION < 3.5 which CMake
# now rejects. Setting this variable prevents the configure-time
# failure reported by jsoncpp's config file.
if(NOT DEFINED CMAKE_POLICY_VERSION_MINIMUM)
    set(CMAKE_POLICY_VERSION_MINIMUM 3.5)
endif()

if(WIN32)
    find_package(jsoncpp CONFIG REQUIRED)
    # Set JsonCpp target based on what's available
    if(TARGET JsonCpp::JsonCpp)
        set(JSONCPP_TARGET JsonCpp::JsonCpp)
        message(STATUS "Using JsonCpp target: JsonCpp::JsonCpp")
    elseif(TARGET jsoncpp_static)
        set(JSONCPP_TARGET jsoncpp_static)
        message(STATUS "Using JsonCpp target: jsoncpp_static")
    elseif(TARGET jsoncpp_lib)
        set(JSONCPP_TARGET jsoncpp_lib)
        message(STATUS "Using JsonCpp target: jsoncpp_lib")
    else()
        message(FATAL_ERROR "No JsonCpp target found")
    endif()
else()
    # Linux: Use pkg-config to find jsoncpp
    find_package(PkgConfig REQUIRED)
    pkg_check_modules(JSONCPP QUIET jsoncpp)

    if(NOT JSONCPP_FOUND)
        message(STATUS "jsoncpp not found - fetching via FetchContent")
        include(FetchContent)
        FetchContent_Declare(
            jsoncpp
            GIT_REPOSITORY https://github.com/open-source-parsers/jsoncpp.git
            GIT_TAG 1.9.5
            GIT_SHALLOW TRUE
        )
        set(JSONCPP_WITH_TESTS OFF CACHE BOOL "" FORCE)
        set(JSONCPP_WITH_POST_BUILD_UNITTEST OFF CACHE BOOL "" FORCE)
        set(BUILD_SHARED_LIBS OFF CACHE BOOL "" FORCE)
        set(BUILD_OBJECT_LIBS OFF CACHE BOOL "" FORCE)
        FetchContent_MakeAvailable(jsoncpp)
        set(JSONCPP_TARGET jsoncpp_static)
        message(STATUS "Using fetched jsoncpp")
    else()
        include_directories(${JSONCPP_INCLUDE_DIRS})
        set(JSONCPP_TARGET ${JSONCPP_LIBRARIES})
        message(STATUS "Using system jsoncpp via pkg-config")
    endif()
endif()

if(NOT SKIP_MAIN_EXECUTABLE)
    find_package(OpenSSL REQUIRED)
    find_package(OpenGL REQUIRED)
endif()

# ImGui with backends
if(WIN32)
    # vcpkg provides imgui with backends already compiled when using features
    # Install with: vcpkg install imgui[sdl2-binding,opengl3-binding]
    find_package(imgui CONFIG REQUIRED)
    set(IMGUI_LIBRARIES imgui::imgui)
    message(STATUS "Using vcpkg imgui (backends included via features)")
else()
    find_package(PkgConfig REQUIRED)
    pkg_check_modules(IMGUI QUIET imgui)
    
    if(NOT IMGUI_FOUND)
        message(STATUS "ImGui not found via pkg-config - fetching via FetchContent")
        include(FetchContent)
        FetchContent_Declare(
            imgui
            GIT_REPOSITORY https://github.com/ocornut/imgui.git
            GIT_TAG v1.89.9
        )
        FetchContent_MakeAvailable(imgui)
        
        # Create ImGui library target
        add_library(imgui STATIC
            ${imgui_SOURCE_DIR}/imgui.cpp
            ${imgui_SOURCE_DIR}/imgui_draw.cpp
            ${imgui_SOURCE_DIR}/imgui_tables.cpp
            ${imgui_SOURCE_DIR}/imgui_widgets.cpp
            ${imgui_SOURCE_DIR}/imgui_demo.cpp
            ${imgui_SOURCE_DIR}/backends/imgui_impl_sdl2.cpp
            ${imgui_SOURCE_DIR}/backends/imgui_impl_opengl3.cpp
        )
        target_include_directories(imgui PUBLIC
            ${imgui_SOURCE_DIR}
            ${imgui_SOURCE_DIR}/backends
        )
        if(WIN32)
            target_link_libraries(imgui PUBLIC SDL2::SDL2 OpenGL::GL)
        else()
            target_link_libraries(imgui PUBLIC ${SDL2_LIBRARIES} OpenGL::GL)
            target_link_directories(imgui PUBLIC ${SDL2_LIBRARY_DIRS})
        endif()
        set(IMGUI_LIBRARIES imgui)
        set(IMGUI_FOUND TRUE)
    endif()
endif()

# LZ4 (optional, auto-fetched if missing)
# vcpkg provides lz4::lz4 target, manual find provides LZ4::LZ4 or lz4_static
find_package(lz4 CONFIG QUIET)
if(NOT lz4_FOUND)
    find_package(LZ4 QUIET)
endif()

if(NOT lz4_FOUND AND NOT LZ4_FOUND AND USE_VENDOR_LZ4)
    message(STATUS "LZ4 not found - fetching via FetchContent")
    include(FetchContent)
    FetchContent_Declare(
        lz4
        GIT_REPOSITORY https://github.com/lz4/lz4.git
        GIT_TAG v1.9.4
        SOURCE_SUBDIR build/cmake
    )
    FetchContent_MakeAvailable(lz4)
    
    if(TARGET lz4_static)
        set(LZ4_LIBRARIES lz4_static)
    elseif(TARGET lz4_shared)
        set(LZ4_LIBRARIES lz4_shared)
    else()
        set(LZ4_LIBRARIES lz4)
    endif()
    set(LZ4_FOUND TRUE)
endif()

# ============================================================================
# Source Files - Core Systems
# ============================================================================

set(CONFIG_SOURCES
    src/game/config/GameConfig.cpp
    src/game/config/ConfigHelpers.cpp
)

set(SAVE_SOURCES
    src/core/save/SaveManager.cpp
    src/core/save/SaveManagerSerialization.cpp
    src/core/save/SaveManagerValidation.cpp
    src/core/save/SaveManagerRecovery.cpp
    src/core/save/SaveCompression.cpp
    src/core/save/IncrementalSaveTracker.cpp
)

set(THREADING_SOURCES
    src/core/threading/ThreadedSystemManager.cpp
)

set(ECS_SOURCES
    src/core/ECS/ComponentAccessManager.cpp
    src/core/ECS/MessageBus.cpp
    src/core/types/TypeRegistry.cpp  # Fixed: enum mismatches resolved
)

set(UTILITY_SOURCES
    src/utils/RandomGenerator.cpp
    src/core/diagnostics/CrashHandler.cpp
)

# ============================================================================
# Source Files - Game Systems
# ============================================================================

set(ADMINISTRATIVE_SOURCES
    src/game/administration/AdministrativeSystem.cpp
    src/game/administration/AdministrativeOfficial.cpp
    src/game/administration/AdministrativeComponents.cpp
)

set(MILITARY_SOURCES
    src/game/military/MilitarySystem.cpp
    src/game/military/MilitaryRecruitmentSystem.cpp
    src/game/military/MilitaryComponents.cpp
    src/game/military/MilitaryDatabase_Utils.cpp
    src/game/military/BattleResolutionCalculator.cpp
)

set(MILITARY_ECONOMIC_BRIDGE_SOURCES
    src/game/military/MilitaryEconomicBridge.cpp
)

set(POPULATION_SOURCES
    src/game/population/PopulationSystem.cpp
    src/game/population/PopulationFactory.cpp
    src/game/population/PopulationEventProcessor.cpp
    src/game/population/PopulationUtils.cpp
    src/game/population/PopulationAggregator.cpp
    src/game/population/PopulationComponents.cpp
)

set(MANAGEMENT_SOURCES
    src/game/province/ProvinceManagementSystem.cpp
    src/game/province/ProvinceSystem.cpp
)

set(TIME_SOURCES
    src/game/time/TimeManagementSystem.cpp
    src/game/time/TimeComponents.cpp
)

set(TECHNOLOGY_SOURCES
    src/game/technology/TechnologySystem.cpp
    src/game/technology/TechnologyUtils.cpp
)

set(ECONOMIC_SOURCES
    src/game/economy/EconomicSystem.cpp
    src/game/economy/EconomicComponents.cpp
)

set(ECONOMIC_BRIDGE_SOURCES
    src/game/economy/EconomicPopulationBridge.cpp
    src/game/economy/EconomicPopulationBridgeSerialization.cpp
    src/game/economy/TradeEconomicBridge.cpp
    src/game/economy/TechnologyEconomicBridge.cpp
)

set(DIPLOMACY_SOURCES
    src/game/diplomacy/DiplomacyComponents.cpp
    src/game/diplomacy/DiplomacySystem.cpp
    src/game/diplomacy/DiplomacySystemSerialization.cpp
    src/game/diplomacy/DiplomaticMemory.cpp
    src/game/diplomacy/MemorySystem.cpp
    src/game/diplomacy/TrustSystem.cpp
    src/game/diplomacy/InfluenceComponents.cpp
    src/game/diplomacy/InfluenceCalculator.cpp
    src/game/diplomacy/InfluenceSystem.cpp
)

set(SCENARIO_SOURCES
    src/game/scenario/ScenarioSystem.cpp
)

set(GAMEPLAY_SOURCES
    src/game/gameplay/CoreGameplaySystem.cpp
)

set(TESTING_SOURCES
    src/game/testing/TestingModule.cpp
)

set(REALM_SOURCES
    src/game/realm/RealmComponents.cpp
    src/game/realm/RealmManager.cpp
    src/game/realm/RealmRepository.cpp
    src/game/realm/RealmCalculator.cpp
)

set(TRADE_SOURCES
    src/game/trade/TradeSystem.cpp
    src/game/trade/TradeCalculator.cpp
    src/game/trade/MarketDynamicsEngine.cpp
    src/game/trade/HubManager.cpp
    src/game/trade/TradeRepository.cpp
    src/game/trade/handlers/EstablishRouteHandler.cpp
    src/game/trade/handlers/DisruptRouteHandler.cpp
)

set(DATA_SOURCES
    src/game/data/DefinitionLoader.cpp
)

# ============================================================================
# Source Files - AI Systems
# ============================================================================

set(AI_SOURCES
    src/game/ai/InformationPropagationSystem.cpp
    src/game/ai/AIAttentionManager.cpp
    src/game/ai/AIDirector.cpp
    src/game/ai/NationAI.cpp
    src/game/ai/CharacterAI.cpp
)

# ============================================================================
# Source Files - UI & Rendering
# ============================================================================

set(UI_SOURCES
    src/ui/Toast.cpp
    src/ui/AdministrativeUI.cpp
    src/ui/SimpleProvincePanel.cpp
    src/ui/MainMenuUI.cpp
    src/ui/PopulationInfoWindow.cpp
    src/ui/TechnologyInfoWindow.cpp
    src/ui/PerformanceWindow.cpp
    # New UI windows (Oct 29, 2025)
    src/ui/GameControlPanel.cpp
    src/ui/ProvinceInfoWindow.cpp
    src/ui/NationOverviewWindow.cpp
    # Trade System UI (Oct 31, 2025)
    src/ui/TradeSystemWindow.cpp
    # Complete UI Windows (Oct 31, 2025)
    src/ui/BattleViewerWindow.cpp
    src/ui/MapModeSelector.cpp
)

set(RENDER_SOURCES
    src/rendering/MapRenderer.cpp
    src/rendering/TerrainRenderer.cpp
    src/rendering/TacticalTerrainRenderer.cpp
    src/rendering/BuildingRenderer.cpp
    src/rendering/UnitRenderer.cpp
    src/rendering/EnvironmentalEffectRenderer.cpp
    src/rendering/ViewportCuller.cpp
    src/game/map/MapDataLoader.cpp
)

set(MAP_SOURCES
    src/map/MapSystem.cpp
    src/map/GeographicUtils.cpp
    src/map/ProvinceGeometry.cpp
    src/map/SpatialIndex.cpp
    src/map/HistoricalMapLoader.cpp
    src/map/GeoJSONView.cpp
    src/map/loaders/GeoJSONLoader.cpp
    src/map/loaders/MapDataParser.cpp
    src/map/loaders/ProvinceBuilder.cpp
    src/map/loaders/TerrainProcessor.cpp
    src/map/loaders/ShapefileLoader.cpp
)

# ============================================================================
# Main Executable
# ============================================================================

# Use full game main.cpp with all systems
set(MAIN_SOURCES
    apps/main.cpp
    apps/StressTestRunner.cpp
)

# Combine all sources
set(ALL_SOURCES
    ${MAIN_SOURCES}
    ${ECS_SOURCES}
    ${UTILITY_SOURCES}
    ${UI_SOURCES}
    ${CONFIG_SOURCES}
    ${SAVE_SOURCES}
    ${THREADING_SOURCES}
    ${ADMINISTRATIVE_SOURCES}
    ${MILITARY_SOURCES}
    ${MILITARY_ECONOMIC_BRIDGE_SOURCES}
    ${POPULATION_SOURCES}
    ${MANAGEMENT_SOURCES}
    ${TIME_SOURCES}
    ${TECHNOLOGY_SOURCES}
    ${ECONOMIC_SOURCES}
    ${ECONOMIC_BRIDGE_SOURCES}
    ${DIPLOMACY_SOURCES}
    ${SCENARIO_SOURCES}
    ${GAMEPLAY_SOURCES}
    ${TESTING_SOURCES}
    ${REALM_SOURCES}
    ${TRADE_SOURCES}
    ${DATA_SOURCES}
    ${AI_SOURCES}
    ${RENDER_SOURCES}
    ${MAP_SOURCES}
)

# Create main executable (skip if SDL2 not available and tests only)
if(NOT SKIP_MAIN_EXECUTABLE)
add_executable(mechanica_imperii ${ALL_SOURCES})

set(SYMBOL_OUTPUT_DIR ${CMAKE_BINARY_DIR}/symbols)
add_custom_command(TARGET mechanica_imperii POST_BUILD
    COMMAND ${CMAKE_COMMAND} -E make_directory ${SYMBOL_OUTPUT_DIR}
)

if(MSVC)
    add_custom_command(TARGET mechanica_imperii POST_BUILD
        COMMAND ${CMAKE_COMMAND} -E copy_if_different $<TARGET_PDB_FILE:mechanica_imperii> ${SYMBOL_OUTPUT_DIR}
        COMMAND ${CMAKE_COMMAND} -E copy_if_different $<TARGET_FILE:mechanica_imperii> ${SYMBOL_OUTPUT_DIR}/$<TARGET_FILE_NAME:mechanica_imperii>
        COMMENT "Collecting PDB symbols"
    )
else()
    if(CMAKE_OBJCOPY)
        add_custom_command(TARGET mechanica_imperii POST_BUILD
            COMMAND ${CMAKE_OBJCOPY} --only-keep-debug $<TARGET_FILE:mechanica_imperii> ${SYMBOL_OUTPUT_DIR}/$<TARGET_FILE_NAME:mechanica_imperii>.debug
            COMMAND ${CMAKE_OBJCOPY} --strip-debug $<TARGET_FILE:mechanica_imperii>
            COMMAND ${CMAKE_OBJCOPY} --add-gnu-debuglink=${SYMBOL_OUTPUT_DIR}/$<TARGET_FILE_NAME:mechanica_imperii>.debug $<TARGET_FILE:mechanica_imperii>
            COMMENT "Generating split debug symbols"
        )
    else()
        add_custom_command(TARGET mechanica_imperii POST_BUILD
            COMMAND ${CMAKE_COMMAND} -E copy_if_different $<TARGET_FILE:mechanica_imperii> ${SYMBOL_OUTPUT_DIR}/$<TARGET_FILE_NAME:mechanica_imperii>
            COMMENT "Objcopy not available; copied binary with embedded symbols"
        )
    endif()
endif()

# Set output directory to bin/ for consistent runtime paths
set_target_properties(mechanica_imperii PROPERTIES
    RUNTIME_OUTPUT_DIRECTORY         ${CMAKE_BINARY_DIR}/bin
    RUNTIME_OUTPUT_DIRECTORY_DEBUG   ${CMAKE_BINARY_DIR}/bin
    RUNTIME_OUTPUT_DIRECTORY_RELEASE ${CMAKE_BINARY_DIR}/bin
)

# ============================================================================
# Target-Scoped Include Directories
# ============================================================================

target_include_directories(mechanica_imperii PRIVATE
    ${CMAKE_SOURCE_DIR}/include
    ${CMAKE_SOURCE_DIR}/src
)


# ============================================================================
# Link Libraries
# ============================================================================

if(WIN32)
    target_link_libraries(mechanica_imperii PRIVATE
        SDL2::SDL2
        SDL2::SDL2main
        ${GLAD_LIBRARIES}
        ${JSONCPP_TARGET}
        OpenSSL::SSL
        OpenSSL::Crypto
        OpenGL::GL
        ${IMGUI_LIBRARIES}
    )
else()
    target_link_libraries(mechanica_imperii PRIVATE
        ${SDL2_LIBRARIES}
        ${GLAD_LIBRARIES}
        ${JSONCPP_TARGET}
        OpenSSL::SSL
        OpenSSL::Crypto
        OpenGL::GL
        ${IMGUI_LIBRARIES}
    )
    target_link_directories(mechanica_imperii PRIVATE ${SDL2_LIBRARY_DIRS})
endif()

if(WIN32)
    target_link_libraries(mechanica_imperii PRIVATE DbgHelp)
endif()

# Add ImGui includes if using pkg-config (target-scoped)
if(UNIX AND IMGUI_FOUND AND NOT TARGET imgui::imgui)
    target_include_directories(mechanica_imperii PRIVATE ${IMGUI_INCLUDE_DIRS})
endif()

# Windows vcpkg: Add backends directory to include path
if(WIN32 AND TARGET imgui::imgui)
    get_target_property(IMGUI_INCLUDE_DIRS imgui::imgui INTERFACE_INCLUDE_DIRECTORIES)
    foreach(IMGUI_DIR ${IMGUI_INCLUDE_DIRS})
        if(EXISTS "${IMGUI_DIR}/backends")
            target_include_directories(mechanica_imperii PRIVATE "${IMGUI_DIR}/backends")
            message(STATUS "Added ImGui backends include: ${IMGUI_DIR}/backends")
        endif()
    endforeach()
endif()

if(lz4_FOUND OR LZ4_FOUND)
    if(TARGET lz4::lz4)
        # vcpkg provides lz4::lz4 target
        target_link_libraries(mechanica_imperii PRIVATE lz4::lz4)
        message(STATUS "Linking LZ4: lz4::lz4 (vcpkg)")
    elseif(TARGET LZ4::LZ4)
        # Standard LZ4::LZ4 target
        target_link_libraries(mechanica_imperii PRIVATE LZ4::LZ4)
        message(STATUS "Linking LZ4: LZ4::LZ4")
    else()
        # Fallback to variables
        target_link_libraries(mechanica_imperii PRIVATE ${LZ4_LIBRARIES})
        target_include_directories(mechanica_imperii PRIVATE ${LZ4_INCLUDE_DIRS})
        message(STATUS "Linking LZ4: ${LZ4_LIBRARIES}")
    endif()
endif()

if(WIN32)
    target_link_libraries(mechanica_imperii PRIVATE ws2_32 winmm)
else()
    target_link_libraries(mechanica_imperii PRIVATE pthread dl)
endif()
endif() # NOT SKIP_MAIN_EXECUTABLE

# ============================================================================
# Optional Test Executables
# ============================================================================

if(BUILD_TESTS)
    # Test: Enhanced Config
    add_executable(test_enhanced_config tests/test_enhanced_config.cpp ${CONFIG_SOURCES})

    target_include_directories(test_enhanced_config PRIVATE
        ${CMAKE_SOURCE_DIR}/include
        ${CMAKE_SOURCE_DIR}/src
    )

    target_link_libraries(test_enhanced_config PRIVATE
        ${JSONCPP_TARGET}
        ${IMGUI_LIBRARIES}
    )

    # Add ImGui includes for test_enhanced_config
    if(UNIX AND IMGUI_FOUND AND NOT TARGET imgui::imgui)
        target_include_directories(test_enhanced_config PRIVATE ${IMGUI_INCLUDE_DIRS})
    endif()

    set_target_properties(test_enhanced_config PROPERTIES
        RUNTIME_OUTPUT_DIRECTORY ${CMAKE_BINARY_DIR}/bin
        RUNTIME_OUTPUT_DIRECTORY_DEBUG ${CMAKE_BINARY_DIR}/bin
        RUNTIME_OUTPUT_DIRECTORY_RELEASE ${CMAKE_BINARY_DIR}/bin
    )

    # Test: Scenario Demo
    add_executable(test_scenario_demo
        tests/test_scenario_demo.cpp 
        ${CONFIG_SOURCES} 
        ${ECS_SOURCES} 
        ${TIME_SOURCES} 
        ${SCENARIO_SOURCES}
    )
    
    target_include_directories(test_scenario_demo PRIVATE
        ${CMAKE_SOURCE_DIR}/include
        ${CMAKE_SOURCE_DIR}/src
    )
    
    if(WIN32)
        target_link_libraries(test_scenario_demo PRIVATE
            SDL2::SDL2
            SDL2::SDL2main
            ${GLAD_LIBRARIES}
            ${JSONCPP_TARGET}
            OpenGL::GL
            ${IMGUI_LIBRARIES}
        )
    else()
        target_link_libraries(test_scenario_demo PRIVATE
            ${SDL2_LIBRARIES}
            ${GLAD_LIBRARIES}
            ${JSONCPP_TARGET}
            OpenGL::GL
            ${IMGUI_LIBRARIES}
        )
        target_link_directories(test_scenario_demo PRIVATE ${SDL2_LIBRARY_DIRS})
    endif()
    
    set_target_properties(test_scenario_demo PROPERTIES
        RUNTIME_OUTPUT_DIRECTORY ${CMAKE_BINARY_DIR}/bin
        RUNTIME_OUTPUT_DIRECTORY_DEBUG ${CMAKE_BINARY_DIR}/bin
        RUNTIME_OUTPUT_DIRECTORY_RELEASE ${CMAKE_BINARY_DIR}/bin
    )
    
    # Platform-specific test configuration
    if(WIN32)
        if(MSVC)
            target_compile_options(test_scenario_demo PRIVATE
                /FI"${CMAKE_SOURCE_DIR}/include/WindowsCleanup.h"
            )
        else()
            target_compile_options(test_scenario_demo PRIVATE
                -include "${CMAKE_SOURCE_DIR}/include/WindowsCleanup.h"
            )
        endif()
        target_compile_definitions(test_scenario_demo PRIVATE
            PLATFORM_WINDOWS
            NOMINMAX
            _CRT_SECURE_NO_WARNINGS
        )
    else()
        target_compile_definitions(test_scenario_demo PRIVATE
            PLATFORM_LINUX
        )
        target_link_libraries(test_scenario_demo PRIVATE pthread dl)
    endif()
    
    # Add ImGui includes for test if needed
    if(UNIX AND IMGUI_FOUND AND NOT TARGET imgui::imgui)
        target_include_directories(test_scenario_demo PRIVATE ${IMGUI_INCLUDE_DIRS})
    endif()

    # Add AI Director integration tests
    add_subdirectory(tests)
endif()

# ============================================================================
# Resource Files
# ============================================================================

configure_file(${CMAKE_SOURCE_DIR}/config/GameConfig.json ${CMAKE_BINARY_DIR}/bin/data/GameConfig.json COPYONLY)

file(GLOB SHADER_FILES "${CMAKE_SOURCE_DIR}/shaders/*.glsl")
foreach(SHADER ${SHADER_FILES})
    configure_file(${SHADER} ${CMAKE_BINARY_DIR}/bin/shaders/ COPYONLY)
endforeach()

file(GLOB DATA_FILES "${CMAKE_SOURCE_DIR}/data/*.json")
foreach(DATA_FILE ${DATA_FILES})
    configure_file(${DATA_FILE} ${CMAKE_BINARY_DIR}/bin/data/ COPYONLY)
endforeach()

file(GLOB DEFINITION_FILES "${CMAKE_SOURCE_DIR}/data/definitions/*.json")
foreach(DEF_FILE ${DEFINITION_FILES})
    configure_file(${DEF_FILE} ${CMAKE_BINARY_DIR}/bin/data/definitions/ COPYONLY)
endforeach()

# ============================================================================
# Build Summary
# ============================================================================

message(STATUS "==============================================")
message(STATUS "Mechanica Imperii - Build Configuration")
message(STATUS "==============================================")
message(STATUS "Build Type: ${CMAKE_BUILD_TYPE}")
message(STATUS "Platform: ${CMAKE_SYSTEM_NAME}")
message(STATUS "")
message(STATUS "Production-Ready Systems: 18")
message(STATUS "  Core: ECS, Threading, Save, Config")
message(STATUS "  Game: Economic, Population, Military, Admin")
message(STATUS "  Game: Diplomacy, Technology, Time, Province")
message(STATUS "  AI: Director, Nation, Character, Attention, Info")
message(STATUS "  Render: Map, Terrain, Viewport Culling")
message(STATUS "")
message(STATUS "Output: ${CMAKE_BINARY_DIR}/bin/mechanica_imperii")
message(STATUS "Include Scope: Target-scoped (no global pollution)")
message(STATUS "==============================================")<|MERGE_RESOLUTION|>--- conflicted
+++ resolved
@@ -29,7 +29,6 @@
     )
 endif()
 
-<<<<<<< HEAD
     # Force-include WindowsCleanup.h before any other includes
     # Use compiler-specific syntax
     if(MSVC)
@@ -42,17 +41,6 @@
         add_compile_options(-g -fno-omit-frame-pointer)
     endif()
 else()
-=======
-# Compiler-specific flags
-if(MSVC)
-    # MSVC-specific flags
-    add_compile_definitions(_WIN64 _AMD64_ WIN64)
-    add_compile_options(/FI"${CMAKE_SOURCE_DIR}/include/WindowsCleanup.h")
-    add_compile_options(/Zi /FS)
-    add_link_options(/DEBUG:FULL /INCREMENTAL:NO)
-elseif(CMAKE_CXX_COMPILER_ID MATCHES "GNU|Clang")
-    # GCC/Clang flags (including MinGW on Windows)
->>>>>>> 5802c80f
     add_compile_options(-g -fno-omit-frame-pointer)
     if(WIN32)
         # MinGW-specific: Force-include WindowsCleanup.h
